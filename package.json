--- conflicted
+++ resolved
@@ -128,11 +128,8 @@
     "po-catalog-loader": "2.0.0",
     "prettier": "2.7.1",
     "prism-sentry": "^1.0.2",
-<<<<<<< HEAD
-=======
     "prismjs": "^1.27.0",
     "process": "^0.11.10",
->>>>>>> 18a37f12
     "prop-types": "^15.8.1",
     "pyright": "1.1.255",
     "qrcode.react": "^3.0.2",
