--- conflicted
+++ resolved
@@ -8,11 +8,8 @@
 EMAIL_ACTION = "sentry.mail.actions.NotifyEmailAction"
 APP_ACTION = "sentry.rules.actions.notify_event_service.NotifyEventServiceAction"
 JIRA_ACTION = "sentry.integrations.jira.notify_action.JiraCreateTicketAction"
-<<<<<<< HEAD
 JIRA_SERVER_ACTION = "sentry.integrations.jira_server.notify_action.JiraServerCreateTicketAction"
-=======
 AZURE_DEV_OPS_ACTION = "sentry.integrations.vsts.notify_action.AzureDevopsCreateTicketAction"
->>>>>>> 1b4020da
 SENTRY_APP_ALERT_ACTION = "sentry.rules.actions.notify_event_sentry_app.NotifyEventSentryAppAction"
 
 
@@ -99,8 +96,8 @@
 
         action_ids = [action["id"] for action in response.data["actions"]]
         assert EMAIL_ACTION in action_ids
-        assert JIRA_ACTION in action_ids
-        assert JIRA_SERVER_ACTION in action_ids
+        for action in self.ticket_actions:
+            assert action in action_ids
 
     def test_ticket_rules_not_in_available_actions(self):
         with self.feature({"organizations:integrations-ticket-rules": False}):
@@ -110,10 +107,6 @@
 
             action_ids = [action["id"] for action in response.data["actions"]]
             assert EMAIL_ACTION in action_ids
-<<<<<<< HEAD
-            assert JIRA_ACTION not in action_ids
-            assert JIRA_SERVER_ACTION not in action_ids
-=======
             for action in self.ticket_actions:
                 assert action not in action_ids
             assert "disabledTicketActions" not in response.data
@@ -127,7 +120,6 @@
         assert len(disabled_ticket_actions) == 2
         for ticket in self.ticket_actions:
             assert ticket in disabled_ticket_actions
->>>>>>> 1b4020da
 
     def test_sentry_app_alertable_webhook(self):
         team = self.create_team()
