import datetime
import uuid
from unittest import mock

import pytest
from django.urls import reverse

from sentry.replays.testutils import (
    assert_expected_response,
    mock_expected_response,
    mock_replay,
    mock_replay_click,
)
from sentry.testutils.cases import APITestCase, ReplaysSnubaTestCase
from sentry.testutils.helpers.features import apply_feature_flag_on_cls
from sentry.testutils.silo import region_silo_test
from sentry.utils.cursors import Cursor
from sentry.utils.snuba import QueryMemoryLimitExceeded

REPLAYS_FEATURES = {"organizations:session-replay": True}


@region_silo_test(stable=True)
@apply_feature_flag_on_cls("organizations:global-views")
class OrganizationReplayIndexTest(APITestCase, ReplaysSnubaTestCase):
    endpoint = "sentry-api-0-organization-replay-index"

    def setUp(self):
        super().setUp()
        self.login_as(user=self.user)
        self.url = reverse(self.endpoint, args=(self.organization.slug,))

    def test_feature_flag_disabled(self):
        """Test replays can be disabled."""
        response = self.client.get(self.url)
        assert response.status_code == 404

    def test_no_projects(self):
        """Test replays must be used with a project(s)."""
        with self.feature(REPLAYS_FEATURES):
            response = self.client.get(self.url)
            assert response.status_code == 200

            response_data = response.json()
            assert "data" in response_data
            assert response_data["data"] == []

    def test_get_replays(self):
        """Test replays conform to the interchange format."""
        project = self.create_project(teams=[self.team])

        replay1_id = uuid.uuid4().hex
        seq1_timestamp = datetime.datetime.now() - datetime.timedelta(seconds=22)
        seq2_timestamp = datetime.datetime.now() - datetime.timedelta(seconds=5)
        self.store_replays(
            mock_replay(
                seq1_timestamp,
                project.id,
                replay1_id,
                # NOTE: This is commented out due to a bug in CI.  This will not affect
                # production use and have been verfied as working as of 08/10/2022.
                #
                # error_ids=[uuid.uuid4().hex, replay1_id],  # duplicate error-id
                urls=[
                    "http://localhost:3000/",
                    "http://localhost:3000/login",
                ],  # duplicate urls are okay,
                tags={"test": "hello", "other": "hello"},
                release="test",
            )
        )
        self.store_replays(
            mock_replay(
                seq2_timestamp,
                project.id,
                replay1_id,
                # error_ids=[uuid.uuid4().hex, replay1_id],  # duplicate error-id
                urls=["http://localhost:3000/"],  # duplicate urls are okay
                tags={"test": "world", "other": "hello"},
                error_ids=[],
                release="",
            )
        )
        self.store_replays(
            mock_replay_click(
                seq2_timestamp,
                project.id,
                replay1_id,
                node_id=1,
                tag="div",
                id="myid",
                class_=["class1", "class2"],
                role="button",
                testid="1",
                alt="Alt",
                aria_label="AriaLabel",
                title="MyTitle",
                is_dead=1,
                is_rage=1,
                text="Hello",
                release=None,
            )
        )

        with self.feature(REPLAYS_FEATURES):
            response = self.client.get(self.url)
            assert response.status_code == 200

            response_data = response.json()
            assert "data" in response_data
            assert len(response_data["data"]) == 1

            # Assert the response body matches what was expected.
            expected_response = mock_expected_response(
                project.id,
                replay1_id,
                seq1_timestamp,
                seq2_timestamp,
                urls=[
                    "http://localhost:3000/",
                    "http://localhost:3000/login",
                    "http://localhost:3000/",
                ],
                count_segments=2,
                # count_errors=3,
                count_errors=1,
                tags={"test": ["hello", "world"], "other": ["hello"]},
                activity=4,
                count_dead_clicks=1,
                count_rage_clicks=1,
                releases=["test"],
                clicks=[
                    {
                        "click.alt": "Alt",
                        "click.classes": ["class1", "class2"],
                        "click.id": "myid",
                        "click.role": "button",
                        "click.tag": "div",
                        "click.testid": "1",
                        "click.text": "Hello",
                        "click.title": "MyTitle",
                        "click.label": "AriaLabel",
                    }
                ],
            )
            assert_expected_response(response_data["data"][0], expected_response)

    def test_get_replays_browse_screen_fields(self):
        """Test replay response with fields requested in production."""
        project = self.create_project(teams=[self.team])

        replay1_id = uuid.uuid4().hex
        seq1_timestamp = datetime.datetime.now() - datetime.timedelta(seconds=22)
        seq2_timestamp = datetime.datetime.now() - datetime.timedelta(seconds=5)
        self.store_replays(
            mock_replay(
                seq1_timestamp,
                project.id,
                replay1_id,
                urls=[
                    "http://localhost:3000/",
                    "http://localhost:3000/login",
                ],
                tags={"test": "hello", "other": "hello"},
            )
        )
        self.store_replays(
            mock_replay(
                seq2_timestamp,
                project.id,
                replay1_id,
                urls=["http://localhost:3000/"],
                tags={"test": "world", "other": "hello"},
            )
        )

        with self.feature(REPLAYS_FEATURES):
            response = self.client.get(
                self.url
                + "?field=activity&field=count_errors&field=duration&field=finished_at&field=id"
                "&field=project_id&field=started_at&field=urls&field=user"
            )
            assert response.status_code == 200

            response_data = response.json()
            assert "data" in response_data
            assert len(response_data["data"]) == 1

            assert len(response_data["data"][0]) == 9
            assert "activity" in response_data["data"][0]
            assert "count_errors" in response_data["data"][0]
            assert "duration" in response_data["data"][0]
            assert "finished_at" in response_data["data"][0]
            assert "id" in response_data["data"][0]
            assert "project_id" in response_data["data"][0]
            assert "started_at" in response_data["data"][0]
            assert "urls" in response_data["data"][0]
            assert "user" in response_data["data"][0]

            assert len(response_data["data"][0]["user"]) == 5
            assert "id" in response_data["data"][0]["user"]
            assert "username" in response_data["data"][0]["user"]
            assert "email" in response_data["data"][0]["user"]
            assert "ip" in response_data["data"][0]["user"]
            assert "display_name" in response_data["data"][0]["user"]

    def test_get_replays_tags_field(self):
        """Test replay response with fields requested in production."""
        project = self.create_project(teams=[self.team])

        replay1_id = uuid.uuid4().hex
        seq1_timestamp = datetime.datetime.now() - datetime.timedelta(seconds=22)
        seq2_timestamp = datetime.datetime.now() - datetime.timedelta(seconds=5)
        self.store_replays(
            mock_replay(
                seq1_timestamp,
                project.id,
                replay1_id,
                urls=[
                    "http://localhost:3000/",
                    "http://localhost:3000/login",
                ],
                tags={"test": "hello", "other": "hello"},
            )
        )
        self.store_replays(
            mock_replay(
                seq2_timestamp,
                project.id,
                replay1_id,
                urls=["http://localhost:3000/"],
                tags={"test": "world", "other": "hello"},
            )
        )

        with self.feature(REPLAYS_FEATURES):
            response = self.client.get(self.url + "?field=tags")
            assert response.status_code == 200

            response_data = response.json()
            assert "data" in response_data
            assert len(response_data["data"]) == 1

            assert len(response_data["data"][0]) == 1
            assert "tags" in response_data["data"][0]
            assert sorted(response_data["data"][0]["tags"]["test"]) == ["hello", "world"]
            assert response_data["data"][0]["tags"]["other"] == ["hello"]

    def test_get_replays_minimum_field_set(self):
        """Test replay response with fields requested in production."""
        project = self.create_project(teams=[self.team])

        replay1_id = uuid.uuid4().hex
        replay2_id = uuid.uuid4().hex
        seq1_timestamp = datetime.datetime.now() - datetime.timedelta(seconds=22)
        seq2_timestamp = datetime.datetime.now() - datetime.timedelta(seconds=5)
        self.store_replays(
            mock_replay(
                seq2_timestamp,
                project.id,
                replay1_id,
                urls=[
                    "http://localhost:3000/",
                    "http://localhost:3000/login",
                ],
                tags={"test": "hello", "other": "hello"},
                user_id=123,
                replay_start_timestamp=int(seq1_timestamp.timestamp()),
            )
        )
        self.store_replays(
            mock_replay(
                seq2_timestamp,
                project.id,
                replay2_id,
                urls=["http://localhost:3000/"],
                tags={"test": "world", "other": "hello"},
                replay_start_timestamp=int(seq1_timestamp.timestamp()),
            )
        )

        with self.feature(REPLAYS_FEATURES):
            response = self.client.get(
                self.url + "?field=id&sort=count_errors&query=test:hello OR user_id:123"
            )
            assert response.status_code == 200

            response_data = response.json()
            assert "data" in response_data
            assert len(response_data["data"]) == 1

            assert len(response_data["data"][0]) == 1
            assert "id" in response_data["data"][0]

    def test_get_replays_filter_environment(self):
        """Test returned replays can not partially fall outside of range."""
        project = self.create_project(teams=[self.team])

        self.create_environment(name="development", project=self.project)
        self.create_environment(name="production", project=self.project)

        replay1_id = uuid.uuid4().hex
        replay2_id = uuid.uuid4().hex
        timestamp0 = datetime.datetime.now() - datetime.timedelta(seconds=20)
        timestamp1 = datetime.datetime.now() - datetime.timedelta(seconds=10)

        self.store_replays(
            mock_replay(timestamp0, project.id, replay1_id, environment="development")
        )
        self.store_replays(
            mock_replay(timestamp1, project.id, replay1_id, environment="development")
        )
        self.store_replays(
            mock_replay(timestamp0, project.id, replay2_id, environment="production")
        )
        self.store_replays(
            mock_replay(timestamp1, project.id, replay2_id, environment="production")
        )

        with self.feature(REPLAYS_FEATURES):
            response = self.client.get(self.url + "?environment=development")
            assert response.status_code == 200

            response_data = response.json()
            assert "data" in response_data
            assert response_data["data"][0]["id"] == replay1_id

            response = self.client.get(self.url + "?environment=production")
            assert response.status_code == 200

            response_data = response.json()
            assert "data" in response_data
            assert response_data["data"][0]["id"] == replay2_id

    def test_get_replays_started_at_sorted(self):
        project = self.create_project(teams=[self.team])

        replay1_id = uuid.uuid4().hex
        replay2_id = uuid.uuid4().hex
        replay1_timestamp0 = datetime.datetime.now() - datetime.timedelta(seconds=15)
        replay1_timestamp1 = datetime.datetime.now() - datetime.timedelta(seconds=5)
        replay2_timestamp0 = datetime.datetime.now() - datetime.timedelta(seconds=10)
        replay2_timestamp1 = datetime.datetime.now() - datetime.timedelta(seconds=2)

        self.store_replays(mock_replay(replay1_timestamp0, project.id, replay1_id))
        self.store_replays(mock_replay(replay1_timestamp1, project.id, replay1_id))
        self.store_replays(mock_replay(replay2_timestamp0, project.id, replay2_id))
        self.store_replays(mock_replay(replay2_timestamp1, project.id, replay2_id))

        with self.feature(REPLAYS_FEATURES):
            # Latest first.
            response = self.client.get(self.url + "?sort=-started_at")
            response_data = response.json()
            assert response_data["data"][0]["id"] == replay2_id
            assert response_data["data"][1]["id"] == replay1_id

            # Earlist first.
            response = self.client.get(self.url + "?sort=started_at")
            response_data = response.json()
            assert response_data["data"][0]["id"] == replay1_id
            assert response_data["data"][1]["id"] == replay2_id

    def test_get_replays_finished_at_sorted(self):
        project = self.create_project(teams=[self.team])

        replay1_id = uuid.uuid4().hex
        replay2_id = uuid.uuid4().hex
        replay1_timestamp0 = datetime.datetime.now() - datetime.timedelta(seconds=15)
        replay1_timestamp1 = datetime.datetime.now() - datetime.timedelta(seconds=5)
        replay2_timestamp0 = datetime.datetime.now() - datetime.timedelta(seconds=10)
        replay2_timestamp1 = datetime.datetime.now() - datetime.timedelta(seconds=2)

        self.store_replays(mock_replay(replay1_timestamp0, project.id, replay1_id))
        self.store_replays(mock_replay(replay1_timestamp1, project.id, replay1_id))
        self.store_replays(mock_replay(replay2_timestamp0, project.id, replay2_id))
        self.store_replays(mock_replay(replay2_timestamp1, project.id, replay2_id))

        with self.feature(REPLAYS_FEATURES):
            # Latest first.
            response = self.client.get(self.url + "?sort=-finished_at")
            response_data = response.json()
            assert response_data["data"][0]["id"] == replay2_id
            assert response_data["data"][1]["id"] == replay1_id

            # Earlist first.
            response = self.client.get(self.url + "?sort=finished_at")
            response_data = response.json()
            assert response_data["data"][0]["id"] == replay1_id
            assert response_data["data"][1]["id"] == replay2_id

    def test_get_replays_duration_sorted(self):
        """Test replays can be sorted by duration."""
        project = self.create_project(teams=[self.team])

        replay1_id = uuid.uuid4().hex
        replay2_id = uuid.uuid4().hex
        replay1_timestamp0 = datetime.datetime.now() - datetime.timedelta(seconds=15)
        replay1_timestamp1 = datetime.datetime.now() - datetime.timedelta(seconds=10)
        replay2_timestamp0 = datetime.datetime.now() - datetime.timedelta(seconds=9)
        replay2_timestamp1 = datetime.datetime.now() - datetime.timedelta(seconds=2)

        self.store_replays(mock_replay(replay1_timestamp0, project.id, replay1_id))
        self.store_replays(mock_replay(replay1_timestamp1, project.id, replay1_id))
        self.store_replays(mock_replay(replay2_timestamp0, project.id, replay2_id))
        self.store_replays(mock_replay(replay2_timestamp1, project.id, replay2_id))

        with self.feature(REPLAYS_FEATURES):
            # Smallest duration first.
            response = self.client.get(self.url + "?sort=duration")
            assert response.status_code == 200, response
            response_data = response.json()
            assert response_data["data"][0]["id"] == replay1_id
            assert response_data["data"][1]["id"] == replay2_id

            # Largest duration first.
            response = self.client.get(self.url + "?sort=-duration")
            response_data = response.json()
            assert response_data["data"][0]["id"] == replay2_id
            assert response_data["data"][1]["id"] == replay1_id

    def test_get_replays_pagination(self):
        """Test replays can be paginated."""
        project = self.create_project(teams=[self.team])

        replay1_id = uuid.uuid4().hex
        replay2_id = uuid.uuid4().hex
        replay1_timestamp0 = datetime.datetime.now() - datetime.timedelta(seconds=15)
        replay1_timestamp1 = datetime.datetime.now() - datetime.timedelta(seconds=5)
        replay2_timestamp0 = datetime.datetime.now() - datetime.timedelta(seconds=10)
        replay2_timestamp1 = datetime.datetime.now() - datetime.timedelta(seconds=2)

        self.store_replays(mock_replay(replay1_timestamp0, project.id, replay1_id, segment_id=0))
        self.store_replays(mock_replay(replay1_timestamp1, project.id, replay1_id, segment_id=1))
        self.store_replays(mock_replay(replay2_timestamp0, project.id, replay2_id, segment_id=0))
        self.store_replays(mock_replay(replay2_timestamp1, project.id, replay2_id, segment_id=1))

        with self.feature(REPLAYS_FEATURES):
            # First page.
            response = self.get_success_response(
                self.organization.slug,
                cursor=Cursor(0, 0),
                per_page=1,
            )
            response_data = response.json()
            assert "data" in response_data
            assert len(response_data["data"]) == 1
            assert response_data["data"][0]["id"] == replay2_id

            # Next page.
            response = self.get_success_response(
                self.organization.slug,
                cursor=Cursor(0, 1),
                per_page=1,
            )
            response_data = response.json()
            assert "data" in response_data
            assert len(response_data["data"]) == 1
            assert response_data["data"][0]["id"] == replay1_id

            # Beyond pages.
            response = self.get_success_response(
                self.organization.slug,
                cursor=Cursor(0, 2),
                per_page=1,
            )

            response_data = response.json()
            assert "data" in response_data
            assert len(response_data["data"]) == 0

    def test_get_replays_user_filters(self):
        """Test replays conform to the interchange format."""
        project = self.create_project(teams=[self.team])

        replay1_id = uuid.uuid4().hex
        seq1_timestamp = datetime.datetime.now() - datetime.timedelta(seconds=22)
        seq2_timestamp = datetime.datetime.now() - datetime.timedelta(seconds=5)
        self.store_replays(
            mock_replay(
                seq1_timestamp,
                project.id,
                replay1_id,
                platform="javascript",
                dist="abc123",
                user_id="123",
                user_email="username@example.com",
                user_name="username123",
                user_ip_address="127.0.0.1",
                sdk_name="sentry.javascript.react",
                sdk_version="6.18.10",
                os_name="macOS",
                os_version="15",
                browser_name="Firefox",
                browser_version="99",
                device_name="Macbook",
                device_brand="Apple",
                device_family="Macintosh",
                device_model="10",
                tags={"a": "m", "b": "q", "c": "test"},
                urls=["example.com"],
                segment_id=0,
            )
        )
        self.store_replays(
            mock_replay(
                seq2_timestamp,
                project.id,
                replay1_id,
                user_id=None,
                user_name=None,
                user_email=None,
                ipv4=None,
                os_name=None,
                os_version=None,
                browser_name=None,
                browser_version=None,
                device_name=None,
                device_brand=None,
                device_family=None,
                device_model=None,
                tags={"a": "n", "b": "o"},
                error_ids=[],
                segment_id=1,
            )
        )

        with self.feature(REPLAYS_FEATURES):
            # Run all the queries individually to determine compliance.
            queries = [
                "replay_type:session",
                "error_ids:a3a62ef6ac86415b83c2416fc2f76db1",
                "error_id:a3a62ef6ac86415b83c2416fc2f76db1",
                "trace_ids:4491657243ba4dbebd2f6bd62b733080",
                "trace_id:4491657243ba4dbebd2f6bd62b733080",
                "trace:4491657243ba4dbebd2f6bd62b733080",
                "count_urls:1",
                "count_dead_clicks:0",
                "count_rage_clicks:0",
                "platform:javascript",
                "releases:version@1.3",
                "releases:[a,version@1.3]",
                "release:version@1.3",
                "release:[a,version@1.3]",
                "duration:17",
                "!duration:16",
                "duration:>16",
                "duration:<18",
                "duration:>=17",
                "duration:<=17",
                "duration:[16,17]",
                "!duration:[16,18]",
                "user.id:123",
                "user:username123",
                "user.username:username123",
                "user.email:username@example.com",
                "user.email:*@example.com",
                "user.ip:127.0.0.1",
                "sdk.name:sentry.javascript.react",
                "os.name:macOS",
                "os.version:15",
                "browser.name:Firefox",
                "browser.version:99",
                "dist:abc123",
                "releases:*3",
                "!releases:*4",
                "release:*3",
                "!release:*4",
                "count_segments:>=2",
                "device.name:Macbook",
                "device.brand:Apple",
                "device.family:Macintosh",
                "device.model:10",
                # Contains operator.
                f"id:[{replay1_id},{uuid.uuid4().hex},{uuid.uuid4().hex}]",
                f"!id:[{uuid.uuid4().hex}]",
                # Or expression.
                f"id:{replay1_id} OR id:{uuid.uuid4().hex} OR id:{uuid.uuid4().hex}",
                # Paren wrapped expression.
                f"((id:{replay1_id} OR id:b) AND (duration:>15 OR id:d))",
                # Implicit paren wrapped expression.
                f"(id:{replay1_id} OR id:b) AND (duration:>15 OR id:d)",
                # Implicit And.
                f"(id:{replay1_id} OR id:b) OR (duration:>15 platform:javascript)",
                # Tag filters.
                "tags[a]:m",
                "a:m",
                "c:*st",
                "!c:*zz",
                "urls:example.com",
                "url:example.com",
                "activity:3",
                "activity:>2",
            ]

            for query in queries:
                response = self.client.get(self.url + f"?field=id&query={query}")
                assert response.status_code == 200, query
                response_data = response.json()
                assert len(response_data["data"]) == 1, query

            # Test all queries as a single AND expression.
            all_queries = " ".join(queries)

            response = self.client.get(self.url + f"?query={all_queries}")
            assert response.status_code == 200
            response_data = response.json()
            assert len(response_data["data"]) == 1, "all queries"

            # Assert returns empty result sets.
            null_queries = [
                "!replay_type:session",
                "!error_ids:a3a62ef6ac86415b83c2416fc2f76db1",
                "error_ids:123",
                "!error_id:a3a62ef6ac86415b83c2416fc2f76db1",
                "error_id:123",
                "!trace_ids:4491657243ba4dbebd2f6bd62b733080",
                "!trace_id:4491657243ba4dbebd2f6bd62b733080",
                "!trace:4491657243ba4dbebd2f6bd62b733080",
                "count_urls:0",
                "count_dead_clicks:>0",
                "count_rage_clicks:>0",
                f"id:{replay1_id} AND id:b",
                f"id:{replay1_id} AND duration:>1000",
                "id:b OR duration:>1000",
                "a:o",
                "a:[o,p]",
                "releases:a",
                "releases:*4",
                "!releases:*3",
                "releases:[a,b]",
                "release:a",
                "release:*4",
                "!release:*3",
                "release:[a,b]",
                "c:*zz",
                "!c:*st",
                "!activity:3",
                "activity:<2",
            ]
            for query in null_queries:
                response = self.client.get(self.url + f"?field=id&query={query}")
                assert response.status_code == 200, query
                response_data = response.json()
                assert len(response_data["data"]) == 0, query

    def test_get_replays_user_sorts(self):
        """Test replays conform to the interchange format."""
        project = self.create_project(teams=[self.team])
        project2 = self.create_project(teams=[self.team])

        replay1_id = uuid.uuid4().hex
        seq1_timestamp = datetime.datetime.now() - datetime.timedelta(seconds=15)
        seq2_timestamp = datetime.datetime.now() - datetime.timedelta(seconds=5)
        self.store_replays(
            mock_replay(
                seq1_timestamp,
                project2.id,
                replay1_id,
                error_ids=[uuid.uuid4().hex, uuid.uuid4().hex],
                platform="b",
                dist="b",
                user_id="b",
                user_email="b",
                user_name="b",
                user_ip_address="127.0.0.2",
                sdk_name="b",
                sdk_version="b",
                os_name="b",
                os_version="b",
                browser_name="b",
                browser_version="b",
                device_name="b",
                device_brand="b",
                device_family="b",
                device_model="b",
                segment_id=0,
            )
        )
        self.store_replays(
            mock_replay(
                seq2_timestamp,
                project2.id,
                replay1_id,
                platform="b",
                dist="b",
                user_id="b",
                user_email="b",
                user_name="b",
                user_ip_address="127.0.0.2",
                sdk_name="b",
                sdk_version="b",
                os_name="b",
                os_version="b",
                browser_name="b",
                browser_version="b",
                device_name="b",
                device_brand="b",
                device_family="b",
                device_model="b",
                segment_id=1,
            )
        )

        replay2_id = uuid.uuid4().hex
        seq1_timestamp = datetime.datetime.now() - datetime.timedelta(seconds=15)
        seq2_timestamp = datetime.datetime.now() - datetime.timedelta(seconds=10)
        self.store_replays(
            mock_replay(
                seq1_timestamp,
                project.id,
                replay2_id,
                error_ids=[uuid.uuid4().hex],
                platform="a",
                dist="a",
                user_id="a",
                user_email="a",
                user_name="a",
                user_ip_address="127.0.0.1",
                sdk_name="a",
                sdk_version="a",
                os_name="a",
                os_version="a",
                browser_name="a",
                browser_version="a",
                device_name="a",
                device_brand="a",
                device_family="a",
                device_model="a",
                segment_id=0,
            )
        )
        self.store_replays(
            mock_replay(
                seq2_timestamp,
                project.id,
                replay2_id,
                platform="a",
                dist="a",
                user_id="a",
                user_email="a",
                user_name="a",
                user_ip_address="127.0.0.1",
                sdk_name="a",
                sdk_version="a",
                os_name="a",
                os_version="a",
                browser_name="a",
                browser_version="a",
                device_name="a",
                device_brand="a",
                device_family="a",
                device_model="a",
                segment_id=1,
            )
        )

        with self.feature(REPLAYS_FEATURES):
            # Run all the queries individually to determine compliance.
            queries = [
                "activity",
                "browser.name",
                "browser.version",
                "device.brand",
                "device.family",
                "device.model",
                "device.name",
                "dist",
                "duration",
                "os.name",
                "os.version",
                "platform",
                "project_id",
                "sdk.name",
                "user.email",
                "user.id",
                "user.username",
            ]

            for key in queries:
                # Ascending
                response = self.client.get(self.url + f"?sort={key}")
                assert response.status_code == 200, key

                r = response.json()
                assert len(r["data"]) == 2, key
                assert r["data"][0]["id"] == replay2_id, key
                assert r["data"][1]["id"] == replay1_id, key

                # Descending
                response = self.client.get(self.url + f"?sort=-{key}")
                assert response.status_code == 200, key

                r = response.json()
                assert len(r["data"]) == 2, key
                assert r["data"][0]["id"] == replay1_id, key
                assert r["data"][1]["id"] == replay2_id, key

    # No such thing as a bad field with the tag filtering behavior.
    #
    # def test_get_replays_filter_bad_field(self):
    #     """Test replays conform to the interchange format."""
    #     self.create_project(teams=[self.team])

    #     with self.feature(REPLAYS_FEATURES):
    #         response = self.client.get(self.url + "?query=xyz:a")
    #         assert response.status_code == 400
    #         assert b"xyz" in response.content

    def test_get_replays_filter_bad_value(self):
        """Test replays conform to the interchange format."""
        self.create_project(teams=[self.team])

        with self.feature(REPLAYS_FEATURES):
            response = self.client.get(self.url + "?query=duration:a")
            assert response.status_code == 400
            assert b"duration" in response.content

    def test_get_replays_no_multi_project_select(self):
        self.create_project(teams=[self.team])
        self.create_project(teams=[self.team])

        user = self.create_user(is_superuser=False)
        self.create_member(
            user=user, organization=self.organization, role="member", teams=[self.team]
        )
        self.login_as(user)

        with self.feature(REPLAYS_FEATURES), self.feature({"organizations:global-views": False}):
            response = self.client.get(self.url)
            assert response.status_code == 400
            assert response.data["detail"] == "You cannot view events from multiple projects."

    def test_get_replays_no_multi_project_select_query_referrer(self):
        self.create_project(teams=[self.team])
        self.create_project(teams=[self.team])

        user = self.create_user(is_superuser=False)
        self.create_member(
            user=user, organization=self.organization, role="member", teams=[self.team]
        )
        self.login_as(user)

        with self.feature(REPLAYS_FEATURES), self.feature({"organizations:global-views": False}):
            response = self.client.get(self.url + "?queryReferrer=issueReplays")
            assert response.status_code == 200

    def test_get_replays_unknown_field(self):
        """Test replays unknown fields raise a 400 error."""
        project = self.create_project(teams=[self.team])

        replay1_id = uuid.uuid4().hex
        seq1_timestamp = datetime.datetime.now() - datetime.timedelta(seconds=22)
        seq2_timestamp = datetime.datetime.now() - datetime.timedelta(seconds=5)
        self.store_replays(mock_replay(seq1_timestamp, project.id, replay1_id))
        self.store_replays(mock_replay(seq2_timestamp, project.id, replay1_id))

        with self.feature(REPLAYS_FEATURES):
            response = self.client.get(self.url + "?field=unknown")
            assert response.status_code == 400

    def test_get_replays_activity_field(self):
        """Test replays activity field does not raise 400."""
        project = self.create_project(teams=[self.team])

        replay1_id = uuid.uuid4().hex
        seq1_timestamp = datetime.datetime.now() - datetime.timedelta(seconds=22)
        seq2_timestamp = datetime.datetime.now() - datetime.timedelta(seconds=5)
        self.store_replays(mock_replay(seq1_timestamp, project.id, replay1_id))
        self.store_replays(mock_replay(seq2_timestamp, project.id, replay1_id))

        with self.feature(REPLAYS_FEATURES):
            response = self.client.get(self.url + "?field=activity")
            assert response.status_code == 200

    def test_archived_records_are_null_fields(self):
        replay1_id = uuid.uuid4().hex
        seq1_timestamp = datetime.datetime.now() - datetime.timedelta(seconds=30)
        seq2_timestamp = datetime.datetime.now() - datetime.timedelta(seconds=15)

        self.store_replays(mock_replay(seq1_timestamp, self.project.id, replay1_id))
        self.store_replays(
            mock_replay(seq2_timestamp, self.project.id, replay1_id, is_archived=True)
        )

        with self.feature(REPLAYS_FEATURES):
            response = self.client.get(self.url)
            assert response.status_code == 200
            assert response.json()["data"] == [
                {
                    "id": replay1_id,
                    "project_id": str(self.project.id),
                    "trace_ids": [],
                    "error_ids": [],
                    "environment": None,
                    "tags": [],
                    "user": {"id": "Archived Replay", "display_name": "Archived Replay"},
                    "sdk": {"name": None, "version": None},
                    "os": {"name": None, "version": None},
                    "browser": {"name": None, "version": None},
                    "device": {"name": None, "brand": None, "model": None, "family": None},
                    "urls": None,
                    "started_at": None,
                    "count_errors": None,
                    "count_dead_clicks": None,
                    "count_rage_clicks": None,
                    "activity": None,
                    "finished_at": None,
                    "duration": None,
                    "is_archived": True,
                    "releases": None,
                    "platform": None,
                    "dist": None,
                    "count_segments": None,
                    "count_urls": None,
                    "clicks": None,
<<<<<<< HEAD
                    "x_error_ids": None,
                    "x_warning_ids": None,
                    "x_info_ids": None,
=======
                    "new_error_ids": None,
                    "warning_ids": None,
                    "info_ids": None,
>>>>>>> e2b74689
                }
            ]

    # commented out until https://github.com/getsentry/snuba/pull/4137 is merged.
    # def test_archived_records_out_of_bounds(self):
    #     replay1_id = uuid.uuid4().hex
    #     seq1_timestamp = datetime.datetime.now() - datetime.timedelta(days=10)
    #     seq2_timestamp = datetime.datetime.now() - datetime.timedelta(days=3)

    #     self.store_replays(mock_replay(seq1_timestamp, self.project.id, replay1_id))
    #     self.store_replays(
    #         mock_replay(
    #             seq2_timestamp, self.project.id, replay1_id, is_archived=True, segment_id=None
    #         )
    #     )

    #     with self.feature(REPLAYS_FEATURES):
    #         response = self.client.get(self.url)
    #         assert response.status_code == 200
    #         assert response.json()["data"] == [
    #             {
    #                 "id": replay1_id,
    #                 "project_id": str(self.project.id),
    #                 "trace_ids": [],
    #                 "error_ids": [],
    #                 "environment": None,
    #                 "tags": [],
    #                 "user": {"id": "Archived Replay", "display_name": "Archived Replay"},
    #                 "sdk": {"name": None, "version": None},
    #                 "os": {"name": None, "version": None},
    #                 "browser": {"name": None, "version": None},
    #                 "device": {"name": None, "brand": None, "model": None, "family": None},
    #                 "urls": None,
    #                 "started_at": None,
    #                 "count_errors": None,
    #                 "activity": None,
    #                 "finished_at": None,
    #                 "duration": None,
    #                 "is_archived": True,
    #             }
    #         ]

    def test_get_replays_filter_clicks(self):
        """Test replays conform to the interchange format."""
        project = self.create_project(teams=[self.team])

        replay1_id = uuid.uuid4().hex
        seq1_timestamp = datetime.datetime.now() - datetime.timedelta(seconds=22)
        seq2_timestamp = datetime.datetime.now() - datetime.timedelta(seconds=5)

        self.store_replays(mock_replay(seq1_timestamp, project.id, replay1_id))
        self.store_replays(mock_replay(seq2_timestamp, project.id, replay1_id))
        self.store_replays(
            mock_replay_click(
                seq2_timestamp,
                project.id,
                replay1_id,
                node_id=1,
                tag="div",
                id="myid",
                class_=["class1", "class2"],
                role="button",
                testid="1",
                alt="Alt",
                aria_label="AriaLabel",
                title="MyTitle",
                text="Hello",
                is_dead=1,
                is_rage=1,
            )
        )
        self.store_replays(
            mock_replay_click(
                seq2_timestamp,
                project.id,
                replay1_id,
                node_id=2,
                tag="button",
                id="myid",
                class_=["class1", "class3"],
            )
        )

        with self.feature(REPLAYS_FEATURES):
            queries = [
                "click.alt:Alt",
                "click.class:class1",
                "click.class:class2",
                "click.class:class3",
                "click.id:myid",
                "click.label:AriaLabel",
                "click.role:button",
                "click.tag:div",
                "click.tag:button",
                "click.testid:1",
                "click.textContent:Hello",
                "click.title:MyTitle",
                "click.selector:div#myid",
                "click.selector:div[alt=Alt]",
                "click.selector:div[title=MyTitle]",
                "click.selector:div[data-testid='1']",
                "click.selector:div[data-test-id='1']",
                "click.selector:div[role=button]",
                "click.selector:div#myid.class1.class2",
                "dead.selector:div#myid",
                "rage.selector:div#myid",
                # Single quotes around attribute value.
                "click.selector:div[role='button']",
                "click.selector:div#myid.class1.class2[role=button][aria-label='AriaLabel']",
            ]
            for query in queries:
                response = self.client.get(self.url + f"?field=id&query={query}")
                assert response.status_code == 200, query
                response_data = response.json()
                assert len(response_data["data"]) == 1, query

            queries = [
                "click.alt:NotAlt",
                "click.class:class4",
                "click.id:other",
                "click.label:NotAriaLabel",
                "click.role:form",
                "click.tag:header",
                "click.testid:2",
                "click.textContent:World",
                "click.title:NotMyTitle",
                "!click.selector:div#myid",
                "click.selector:div#notmyid",
                "dead.selector:button#myid",
                "rage.selector:button#myid",
                # Assert all classes must match.
                "click.selector:div#myid.class1.class2.class3",
                # Invalid selectors return no rows.
                "click.selector:$#%^#%",
                # Integer type role values are not allowed and must be wrapped in single quotes.
                "click.selector:div[title=1]",
            ]
            for query in queries:
                response = self.client.get(self.url + f"?query={query}")
                assert response.status_code == 200, query
                response_data = response.json()
                assert len(response_data["data"]) == 0, query

    def test_get_replays_click_fields(self):
        project = self.create_project(teams=[self.team])

        replay1_id = uuid.uuid4().hex
        seq1_timestamp = datetime.datetime.now() - datetime.timedelta(seconds=22)
        seq2_timestamp = datetime.datetime.now() - datetime.timedelta(seconds=5)

        self.store_replays(mock_replay(seq1_timestamp, project.id, replay1_id))
        self.store_replays(mock_replay(seq2_timestamp, project.id, replay1_id))
        self.store_replays(
            mock_replay_click(
                seq2_timestamp,
                project.id,
                replay1_id,
                node_id=1,
                tag="div",
                id="myid",
                class_=["class1", "class2"],
                role="button",
                testid="1",
                alt="Alt",
                aria_label="AriaLabel",
                title="MyTitle",
                text="Hello",
            )
        )
        self.store_replays(
            mock_replay_click(
                seq2_timestamp,
                project.id,
                replay1_id,
                node_id=2,
                tag="button",
                id="myid",
                class_=["class1", "class3"],
            )
        )

        with self.feature(REPLAYS_FEATURES):
            response = self.client.get(self.url + "?field=clicks")
            assert response.status_code == 200, response.content
            response_data = response.json()
            assert response_data["data"] == [
                {
                    "clicks": [
                        {
                            "click.alt": "Alt",
                            "click.classes": ["class1", "class3"],
                            "click.id": "myid",
                            "click.role": "button",
                            "click.tag": "button",
                            "click.testid": "1",
                            "click.text": "Hello",
                            "click.title": "MyTitle",
                            "click.label": "AriaLabel",
                        },
                        {
                            "click.alt": None,
                            "click.classes": ["class1", "class2"],
                            "click.id": "myid",
                            "click.role": None,
                            "click.tag": "div",
                            "click.testid": None,
                            "click.text": None,
                            "click.title": None,
                            "click.label": None,
                        },
                    ]
                }
            ]

    def test_get_replays_filter_clicks_nested_selector(self):
        """Test replays do not support nested selectors."""
        project = self.create_project(teams=[self.team])
        self.store_replays(mock_replay(datetime.datetime.now(), project.id, uuid.uuid4().hex))

        with self.feature(REPLAYS_FEATURES):
            queries = [
                'click.selector:"div button"',
                'click.selector:"div + button"',
                'click.selector:"div ~ button"',
                'click.selector:"div > button"',
            ]
            for query in queries:
                response = self.client.get(self.url + f"?field=id&query={query}")
                assert response.status_code == 400
                assert response.content == b'{"detail":"Nested selectors are not supported."}'

    def test_get_replays_filter_clicks_pseudo_element(self):
        """Assert replays only supports a subset of selector syntax."""
        project = self.create_project(teams=[self.team])
        self.store_replays(mock_replay(datetime.datetime.now(), project.id, uuid.uuid4().hex))

        with self.feature(REPLAYS_FEATURES):
            queries = [
                "click.selector:a::visited",
            ]
            for query in queries:
                response = self.client.get(self.url + f"?field=id&query={query}")
                assert response.status_code == 400, query
                assert response.content == b'{"detail":"Pseudo-elements are not supported."}', query

    def test_get_replays_filter_clicks_unsupported_selector(self):
        """Assert replays only supports a subset of selector syntax."""
        project = self.create_project(teams=[self.team])
        self.store_replays(mock_replay(datetime.datetime.now(), project.id, uuid.uuid4().hex))

        with self.feature(REPLAYS_FEATURES):
            queries = [
                "click.selector:div:is(2)",
                "click.selector:p:active",
            ]
            for query in queries:
                response = self.client.get(self.url + f"?field=id&query={query}")
                assert response.status_code == 400, query
                assert (
                    response.content
                    == b'{"detail":"Only attribute, class, id, and tag name selectors are supported."}'
                ), query

    def test_get_replays_filter_clicks_unsupported_attribute_selector(self):
        """Assert replays only supports a subset of selector syntax."""
        project = self.create_project(teams=[self.team])
        self.store_replays(mock_replay(datetime.datetime.now(), project.id, uuid.uuid4().hex))

        with self.feature(REPLAYS_FEATURES):
            queries = ["click.selector:div[xyz=test]"]
            for query in queries:
                response = self.client.get(self.url + f"?field=id&query={query}")
                assert response.status_code == 400, query
                assert response.content == (
                    b'{"detail":"Invalid attribute specified. Only alt, aria-label, role, '
                    b'data-testid, data-test-id, and title are supported."}'
                ), query

    def test_get_replays_filter_clicks_unsupported_operators(self):
        """Assert replays only supports a subset of selector syntax."""
        project = self.create_project(teams=[self.team])
        self.store_replays(mock_replay(datetime.datetime.now(), project.id, uuid.uuid4().hex))

        with self.feature(REPLAYS_FEATURES):
            queries = [
                'click.selector:"[aria-label~=button]"',
                'click.selector:"[aria-label|=button]"',
                'click.selector:"[aria-label^=button]"',
                'click.selector:"[aria-label$=button]"',
            ]
            for query in queries:
                response = self.client.get(self.url + f"?field=id&query={query}")
                assert response.status_code == 400, query
                assert (
                    response.content == b'{"detail":"Only the \'=\' operator is supported."}'
                ), query

    def test_get_replays_field_order(self):
        """Test replay response with fields requested in production."""
        project = self.create_project(teams=[self.team])

        replay1_id = uuid.uuid4().hex
        seq1_timestamp = datetime.datetime.now() - datetime.timedelta(seconds=22)
        seq2_timestamp = datetime.datetime.now() - datetime.timedelta(seconds=5)
        self.store_replays(mock_replay(seq1_timestamp, project.id, replay1_id))
        self.store_replays(mock_replay(seq2_timestamp, project.id, replay1_id))

        with self.feature(REPLAYS_FEATURES):
            # Invalid field-names error regardless of ordering.
            response = self.client.get(self.url + "?field=invalid&field=browser")
            assert response.status_code == 400
            response = self.client.get(self.url + "?field=browser&field=invalid")
            assert response.status_code == 400

            # Correct field-names never error.
            response = self.client.get(self.url + "?field=count_urls&field=browser")
            assert response.status_code == 200
            response = self.client.get(self.url + "?field=browser&field=count_urls")
            assert response.status_code == 200

    def test_get_replays_memory_error(self):
        """Test replay response with fields requested in production."""
        project = self.create_project(teams=[self.team])

        replay1_id = uuid.uuid4().hex
        seq1_timestamp = datetime.datetime.now() - datetime.timedelta(seconds=22)
        seq2_timestamp = datetime.datetime.now() - datetime.timedelta(seconds=5)
        self.store_replays(mock_replay(seq1_timestamp, project.id, replay1_id))
        self.store_replays(mock_replay(seq2_timestamp, project.id, replay1_id))

        with self.feature(REPLAYS_FEATURES):
            # Invalid field-names error regardless of ordering.
            with mock.patch(
                "sentry.replays.endpoints.organization_replay_index.query_replays_collection",
                side_effect=QueryMemoryLimitExceeded("mocked error"),
            ):
                response = self.client.get(self.url)
                assert response.status_code == 400
                assert (
                    response.content
                    == b'{"detail":"Replay search query limits exceeded. Please narrow the time-range."}'
                )

    @pytest.mark.skip(reason="flaky: Date logic breaks - possibly due to stats-period.")
    def test_get_replays_dead_rage_click_cutoff(self):
        """Test rage and dead clicks are accumulated after the cutoff."""
        project = self.create_project(teams=[self.team])

        replay1_id = uuid.uuid4().hex
        pre_cutoff = datetime.datetime(year=2023, month=7, day=23)
        post_cutoff = datetime.datetime(year=2023, month=7, day=24)

        self.store_replays(
            mock_replay(
                pre_cutoff,
                project.id,
                replay1_id,
            )
        )
        self.store_replays(
            mock_replay(
                post_cutoff,
                project.id,
                replay1_id,
            )
        )
        self.store_replays(
            mock_replay_click(
                pre_cutoff,
                project.id,
                replay1_id,
                node_id=1,
                tag="div",
                id="myid",
                class_=["class1", "class2"],
                role="button",
                testid="1",
                alt="Alt",
                aria_label="AriaLabel",
                title="MyTitle",
                is_dead=1,
                is_rage=1,
                text="Hello",
            )
        )
        self.store_replays(
            mock_replay_click(
                post_cutoff,
                project.id,
                replay1_id,
                node_id=1,
                tag="div",
                id="myid",
                class_=["class1", "class2"],
                role="button",
                testid="1",
                alt="Alt",
                aria_label="AriaLabel",
                title="MyTitle",
                is_dead=1,
                is_rage=1,
                text="Hello",
            )
        )

        with self.feature(REPLAYS_FEATURES):
            response = self.client.get(
                self.url
                + f"?start={pre_cutoff.isoformat().split('.')[0]}&end={post_cutoff.isoformat().split('.')[0]}"
            )
            assert response.status_code == 200

            response_data = response.json()
            assert "data" in response_data
            assert len(response_data["data"]) == 1

            item = response_data["data"][0]
            assert item["count_dead_clicks"] == 1, item["count_dead_clicks"]
            assert item["count_rage_clicks"] == 1, item["count_rage_clicks"]

    def test_get_replays_filter_clicks_non_click_rows(self):
        project = self.create_project(teams=[self.team])

        replay1_id = uuid.uuid4().hex
        seq1_timestamp = datetime.datetime.now() - datetime.timedelta(seconds=22)
        seq2_timestamp = datetime.datetime.now() - datetime.timedelta(seconds=5)

        self.store_replays(mock_replay(seq1_timestamp, project.id, replay1_id))
        self.store_replays(mock_replay(seq2_timestamp, project.id, replay1_id))
        self.store_replays(
            mock_replay_click(
                seq2_timestamp,
                project.id,
                replay1_id,
                node_id=1,
                tag="div",
                id="id1",
                class_=["id1"],
                text="id1",
                role="id1",
                alt="id1",
                testid="id1",
                aria_label="id1",
                title="id1",
            )
        )
        self.store_replays(
            mock_replay_click(
                seq2_timestamp,
                project.id,
                replay1_id,
                node_id=2,
                tag="",
                id="id2",
                class_=["id2"],
                text="id2",
                role="id2",
                alt="id2",
                testid="id2",
                aria_label="id2",
                title="id2",
            )
        )

        with self.feature(REPLAYS_FEATURES):
            success_queries = [
                "click.id:id1",
                "click.class:[id1]",
                "click.textContent:id1",
                "click.role:id1",
                "click.alt:id1",
                "click.testid:id1",
                "click.label:id1",
                "click.title:id1",
            ]

            for query in success_queries:
                response = self.client.get(self.url + f"?field=id&query={query}")
                assert response.status_code == 200
                response_data = response.json()
                assert len(response_data["data"]) == 1, query

            # These tests demonstrate what happens when you match a click value on non-click row.
            failure_queries = [
                "click.id:id2",
                "click.class:[id2]",
                "click.textContent:id2",
                "click.role:id2",
                "click.alt:id2",
                "click.testid:id2",
                "click.label:id2",
                "click.title:id2",
            ]
            for query in failure_queries:
                response = self.client.get(self.url + f"?field=id&query={query}")
                assert response.status_code == 200
                response_data = response.json()
                assert len(response_data["data"]) == 0, query

    # The following section tests the valid branches of the condition classes.

    def test_query_branches_string_conditions(self):
        project = self.create_project(teams=[self.team])

        replay1_id = uuid.uuid4().hex
        seq1_timestamp = datetime.datetime.now() - datetime.timedelta(seconds=22)
        seq2_timestamp = datetime.datetime.now() - datetime.timedelta(seconds=5)

        self.store_replays(mock_replay(seq1_timestamp, project.id, replay1_id))
        self.store_replays(mock_replay(seq2_timestamp, project.id, replay1_id))

        with self.feature(REPLAYS_FEATURES):
            queries = [
                "device.brand:Apple",
                "!device.brand:Microsoft",
                "device.brand:[Apple,Microsoft]",
                "!device.brand:[Oracle,Microsoft]",
                "device.brand:App*",
                "!device.brand:Micro*",
            ]
            for query in queries:
                response = self.client.get(self.url + f"?field=id&query={query}")
                assert response.status_code == 200
                response_data = response.json()
                assert len(response_data["data"]) == 1, query

    def test_query_branches_click_scalar_conditions(self):
        project = self.create_project(teams=[self.team])

        replay1_id = uuid.uuid4().hex
        seq1_timestamp = datetime.datetime.now() - datetime.timedelta(seconds=22)
        seq2_timestamp = datetime.datetime.now() - datetime.timedelta(seconds=5)

        self.store_replays(mock_replay(seq1_timestamp, project.id, replay1_id))
        self.store_replays(mock_replay(seq2_timestamp, project.id, replay1_id))
        self.store_replays(
            mock_replay_click(
                seq2_timestamp, project.id, replay1_id, node_id=1, tag="div", id="id1"
            )
        )

        with self.feature(REPLAYS_FEATURES):
            queries = [
                "click.id:id1",
                "!click.id:id2",
                "click.id:[id1,id2]",
                "!click.id:[id3,id2]",
                "click.id:*1",
                "!click.id:*2",
            ]
            for query in queries:
                response = self.client.get(self.url + f"?field=id&query={query}")
                assert response.status_code == 200
                response_data = response.json()
                assert len(response_data["data"]) == 1, query

    def test_query_branches_click_array_conditions(self):
        project = self.create_project(teams=[self.team])

        replay1_id = uuid.uuid4().hex
        seq1_timestamp = datetime.datetime.now() - datetime.timedelta(seconds=22)
        seq2_timestamp = datetime.datetime.now() - datetime.timedelta(seconds=5)

        self.store_replays(mock_replay(seq1_timestamp, project.id, replay1_id))
        self.store_replays(mock_replay(seq2_timestamp, project.id, replay1_id))
        self.store_replays(
            mock_replay_click(
                seq2_timestamp, project.id, replay1_id, node_id=1, tag="div", class_=["class1"]
            )
        )

        with self.feature(REPLAYS_FEATURES):
            queries = [
                "click.class:class1",
                "!click.class:class2",
                "click.class:[class1,class2]",
                "!click.class:[class3,class2]",
                "click.class:*1",
                "!click.class:*2",
            ]
            for query in queries:
                response = self.client.get(self.url + f"?field=id&query={query}")
                assert response.status_code == 200
                response_data = response.json()
                assert len(response_data["data"]) == 1, query

    def test_query_branches_array_of_string_conditions(self):
        project = self.create_project(teams=[self.team])

        replay1_id = uuid.uuid4().hex
        seq1_timestamp = datetime.datetime.now() - datetime.timedelta(seconds=22)
        seq2_timestamp = datetime.datetime.now() - datetime.timedelta(seconds=5)

        self.store_replays(mock_replay(seq1_timestamp, project.id, replay1_id, urls=["Apple"]))
        self.store_replays(mock_replay(seq2_timestamp, project.id, replay1_id, urls=[]))

        with self.feature(REPLAYS_FEATURES):
            queries = [
                "urls:Apple",
                "!urls:Microsoft",
                "urls:[Apple,Microsoft]",
                "!urls:[Oracle,Microsoft]",
                "urls:App*",
                "!urls:Micro*",
            ]
            for query in queries:
                response = self.client.get(self.url + f"?field=id&query={query}")
                assert response.status_code == 200
                response_data = response.json()
                assert len(response_data["data"]) == 1, query

    def test_query_branches_integer_conditions(self):
        project = self.create_project(teams=[self.team])

        replay1_id = uuid.uuid4().hex
        seq1_timestamp = datetime.datetime.now() - datetime.timedelta(seconds=22)
        seq2_timestamp = datetime.datetime.now() - datetime.timedelta(seconds=5)

        self.store_replays(mock_replay(seq1_timestamp, project.id, replay1_id))
        self.store_replays(mock_replay(seq2_timestamp, project.id, replay1_id, error_ids=[]))

        with self.feature(REPLAYS_FEATURES):
            queries = [
                "count_errors:1",
                "!count_errors:2",
                "count_errors:>0",
                "count_errors:<2",
                "count_errors:>=1",
                "count_errors:<=1",
                "count_errors:[1,2]",
                "!count_errors:[2,3]",
            ]
            for query in queries:
                response = self.client.get(self.url + f"?field=id&query={query}")
                assert response.status_code == 200
                response_data = response.json()
                assert len(response_data["data"]) == 1, query

    def test_query_branches_error_ids_conditions(self):
        project = self.create_project(teams=[self.team])

        uid1 = uuid.uuid4().hex
        uid2 = uuid.uuid4().hex

        replay1_id = uuid.uuid4().hex
        seq1_timestamp = datetime.datetime.now() - datetime.timedelta(seconds=22)
        seq2_timestamp = datetime.datetime.now() - datetime.timedelta(seconds=5)

        self.store_replays(mock_replay(seq1_timestamp, project.id, replay1_id, error_ids=[uid1]))
        self.store_replays(mock_replay(seq2_timestamp, project.id, replay1_id))

        with self.feature(REPLAYS_FEATURES):
            queries = [
                f"error_ids:{uid1}",
                f"!error_ids:{uid2}",
                f"error_ids:[{uid1},{uid2}]",
                f"!error_ids:[{uid2}]",
            ]
            for query in queries:
                response = self.client.get(self.url + f"?field=id&query={query}")
                assert response.status_code == 200
                response_data = response.json()
                assert len(response_data["data"]) == 1, query

    def test_query_branches_uuid_conditions(self):
        project = self.create_project(teams=[self.team])

        uid1 = uuid.uuid4().hex
        uid2 = uuid.uuid4().hex

        replay1_id = uuid.uuid4().hex
        seq1_timestamp = datetime.datetime.now() - datetime.timedelta(seconds=22)
        seq2_timestamp = datetime.datetime.now() - datetime.timedelta(seconds=5)

        self.store_replays(mock_replay(seq1_timestamp, project.id, replay1_id, trace_ids=[uid1]))
        self.store_replays(mock_replay(seq2_timestamp, project.id, replay1_id))

        with self.feature(REPLAYS_FEATURES):
            queries = [
                f"trace_ids:{uid1}",
                f"!trace_ids:{uid2}",
                f"trace_ids:[{uid1},{uid2}]",
                f"!trace_ids:[{uid2}]",
            ]
            for query in queries:
                response = self.client.get(self.url + f"?field=id&query={query}")
                assert response.status_code == 200
                response_data = response.json()
                assert len(response_data["data"]) == 1, query

    def test_query_branches_string_uuid_conditions(self):
        project = self.create_project(teams=[self.team])

        replay1_id = uuid.uuid4().hex
        seq1_timestamp = datetime.datetime.now() - datetime.timedelta(seconds=22)
        seq2_timestamp = datetime.datetime.now() - datetime.timedelta(seconds=5)

        self.store_replays(mock_replay(seq1_timestamp, project.id, replay1_id))
        self.store_replays(mock_replay(seq2_timestamp, project.id, replay1_id))

        with self.feature(REPLAYS_FEATURES):
            uid2 = uuid.uuid4().hex

            queries = [
                f"id:{replay1_id}",
                f"!id:{uid2}",
                f"id:[{replay1_id},{uid2}]",
                f"!id:[{uid2}]",
            ]
            for query in queries:
                response = self.client.get(self.url + f"?field=id&query={query}")
                assert response.status_code == 200
                response_data = response.json()
                assert len(response_data["data"]) == 1, query

    def test_query_branches_ip_address_conditions(self):
        project = self.create_project(teams=[self.team])

        replay1_id = uuid.uuid4().hex
        seq1_timestamp = datetime.datetime.now() - datetime.timedelta(seconds=22)
        seq2_timestamp = datetime.datetime.now() - datetime.timedelta(seconds=5)

        self.store_replays(mock_replay(seq1_timestamp, project.id, replay1_id))
        self.store_replays(mock_replay(seq2_timestamp, project.id, replay1_id))

        with self.feature(REPLAYS_FEATURES):
            queries = [
                "user.ip_address:127.0.0.1",
                "!user.ip_address:192.168.0.1",
                "user.ip_address:[127.0.0.1,192.168.0.1]",
                "!user.ip_address:[192.168.0.1]",
            ]
            for query in queries:
                response = self.client.get(self.url + f"?field=id&query={query}")
                assert response.status_code == 200
                response_data = response.json()
                assert len(response_data["data"]) == 1, query

    def test_query_branches_computed_activity_conditions(self):
        project = self.create_project(teams=[self.team])

        replay1_id = uuid.uuid4().hex
        seq1_timestamp = datetime.datetime.now() - datetime.timedelta(seconds=22)
        seq2_timestamp = datetime.datetime.now() - datetime.timedelta(seconds=5)

        self.store_replays(mock_replay(seq1_timestamp, project.id, replay1_id))
        self.store_replays(mock_replay(seq2_timestamp, project.id, replay1_id, error_ids=[]))

        with self.feature(REPLAYS_FEATURES):
            queries = [
                "activity:2",
                "!activity:1",
                "activity:>1",
                "activity:<3",
                "activity:>=2",
                "activity:<=2",
                "activity:[1,2]",
                "!activity:[1,3]",
            ]
            for query in queries:
                response = self.client.get(self.url + f"?field=id&query={query}")
                assert response.status_code == 200
                response_data = response.json()
                assert len(response_data["data"]) == 1, query

    def test_query_scalar_optimization_multiple_varying(self):
        project = self.create_project(teams=[self.team])

        replay1_id = uuid.uuid4().hex
        seq1_timestamp = datetime.datetime.now() - datetime.timedelta(seconds=22)
        seq2_timestamp = datetime.datetime.now() - datetime.timedelta(seconds=5)

        self.store_replays(
            mock_replay(seq1_timestamp, project.id, replay1_id, urls=["apple", "microsoft"])
        )
        self.store_replays(mock_replay(seq2_timestamp, project.id, replay1_id, urls=[]))

        with self.feature(REPLAYS_FEATURES):
            response = self.client.get(self.url + "?field=id&query=urls:apple urls:microsoft")
            assert response.status_code == 200
            response_data = response.json()
            assert len(response_data["data"]) == 1

    def test_get_replays_missing_segment_0(self):
        """Test fetching replays when the 0th segment is missing."""
        project = self.create_project(teams=[self.team])

        replay1_id = uuid.uuid4().hex
        seq1_timestamp = datetime.datetime.now() - datetime.timedelta(seconds=22)
        seq2_timestamp = datetime.datetime.now() - datetime.timedelta(seconds=5)
        self.store_replays(mock_replay(seq1_timestamp, project.id, replay1_id, segment_id=2))
        self.store_replays(mock_replay(seq2_timestamp, project.id, replay1_id, segment_id=1))

        with self.feature(REPLAYS_FEATURES):
            response = self.client.get(self.url)
            assert response.status_code == 200

            response_data = response.json()
            assert "data" in response_data
            assert len(response_data["data"]) == 0

<<<<<<< HEAD
    def test_exp_ids_errors(self):
=======
    def test_new_errors_column(self):
>>>>>>> e2b74689
        project = self.create_project(teams=[self.team])

        uid1 = uuid.uuid4().hex
        uid2 = uuid.uuid4().hex
        uid3 = uuid.uuid4().hex

        replay1_id = uuid.uuid4().hex
        seq1_timestamp = datetime.datetime.now() - datetime.timedelta(seconds=22)
        seq2_timestamp = datetime.datetime.now() - datetime.timedelta(seconds=5)

<<<<<<< HEAD
        self.store_replays(mock_replay(seq1_timestamp, project.id, replay1_id))
        self.store_replays(mock_replay(seq2_timestamp, project.id, replay1_id))
=======
        self.store_replays(
            mock_replay(seq1_timestamp, project.id, replay1_id, error_ids=[uid1, uid2])
        )
        self.store_replays(mock_replay(seq2_timestamp, project.id, replay1_id, error_ids=[]))
>>>>>>> e2b74689
        self.store_replays(
            self.mock_event_links(seq1_timestamp, project.id, "error", replay1_id, uid1)
        )
        self.store_replays(
            self.mock_event_links(seq1_timestamp, project.id, "fatal", replay1_id, uid2)
        )
        with self.feature(REPLAYS_FEATURES):
            queries = [
<<<<<<< HEAD
                f"x_error_id:{uid1}",
                f"x_error_id:{uid2}",
                f"x_error_id:[{uid1}]",
                f"!x_error_id:[{uid3}]",
                f"!x_error_id:{uid3}",
            ]
            for query in queries:
                response = self.client.get(
                    self.url + f"?field=id&field=x_error_ids&field=x_count_errors&query={query}"
=======
                f"new_error_id:{uid1}",
                f"new_error_id:{uid2}",
                f"new_error_id:[{uid1}]",
                f"!new_error_id:[{uid3}]",
                f"!new_error_id:{uid3}",
            ]
            for query in queries:
                response = self.client.get(
                    self.url + f"?field=id&field=new_error_ids&query={query}"
>>>>>>> e2b74689
                )
                assert response.status_code == 200
                response_data = response.json()
                assert len(response_data["data"]) == 1, query
<<<<<<< HEAD
                assert len(response_data["data"][0]["x_error_ids"]) == 2, query
                assert response_data["data"][0]["x_count_errors"] == 2, query

            response = self.client.get(
                self.url
                + f"?field=id&field=x_error_ids&field=x_count_errors&query=x_error_id:{uid3}"
=======
                assert len(response_data["data"][0]["new_error_ids"]) == 2, query

            response = self.client.get(
                self.url + f"?field=id&field=new_error_ids&query=new_error_id:{uid3}"
>>>>>>> e2b74689
            )
            assert response.status_code == 200
            response_data = response.json()
            assert len(response_data["data"]) == 0, query

<<<<<<< HEAD
    def test_exp_ids_warnings(self):
=======
    def test_warnings_column(self):
>>>>>>> e2b74689
        project = self.create_project(teams=[self.team])

        uid1 = uuid.uuid4().hex
        uid2 = uuid.uuid4().hex

        replay1_id = uuid.uuid4().hex
        seq1_timestamp = datetime.datetime.now() - datetime.timedelta(seconds=22)
        seq2_timestamp = datetime.datetime.now() - datetime.timedelta(seconds=5)

        self.store_replays(mock_replay(seq1_timestamp, project.id, replay1_id))
        self.store_replays(mock_replay(seq2_timestamp, project.id, replay1_id))
        self.store_replays(
            self.mock_event_links(seq1_timestamp, project.id, "warning", replay1_id, uid1)
        )

        with self.feature(REPLAYS_FEATURES):
            queries = [
<<<<<<< HEAD
                f"x_warning_id:{uid1}",
                f"x_warning_id:[{uid1}]",
                f"!x_warning_id:[{uid2}]",
                f"!x_warning_id:{uid2}",
            ]
            for query in queries:
                response = self.client.get(
                    self.url + f"?field=id&field=x_warning_ids&field=x_count_warnings&query={query}"
                )
                assert response.status_code == 200, query
                response_data = response.json()
                assert len(response_data["data"]) == 1, query
                assert len(response_data["data"][0]["x_warning_ids"]) == 1, query
                assert response_data["data"][0]["x_count_warnings"] == 1, query

            response = self.client.get(
                self.url + f"?field=id&field=x_warning_ids&query=x_warning_id:{uid2}"
=======
                f"warning_id:{uid1}",
                f"warning_id:[{uid1}]",
                f"!warning_id:[{uid2}]",
                f"!warning_id:{uid2}",
            ]
            for query in queries:
                response = self.client.get(self.url + f"?field=id&field=warning_ids&query={query}")
                assert response.status_code == 200, query
                response_data = response.json()
                assert len(response_data["data"]) == 1, query
                assert len(response_data["data"][0]["warning_ids"]) == 1, query

            response = self.client.get(
                self.url + f"?field=id&field=warning_ids&query=warning_id:{uid2}"
>>>>>>> e2b74689
            )
            assert response.status_code == 200
            response_data = response.json()
            assert len(response_data["data"]) == 0, query

<<<<<<< HEAD
    def test_exp_ids_info(self):
=======
    def test_infos_column(self):
>>>>>>> e2b74689
        project = self.create_project(teams=[self.team])

        uid1 = uuid.uuid4().hex
        uid2 = uuid.uuid4().hex
        uid3 = uuid.uuid4().hex

        replay1_id = uuid.uuid4().hex
        seq1_timestamp = datetime.datetime.now() - datetime.timedelta(seconds=22)
        seq2_timestamp = datetime.datetime.now() - datetime.timedelta(seconds=5)

        self.store_replays(mock_replay(seq1_timestamp, project.id, replay1_id))
        self.store_replays(mock_replay(seq2_timestamp, project.id, replay1_id))
        self.store_replays(
            self.mock_event_links(seq1_timestamp, project.id, "info", replay1_id, uid1)
        )
        self.store_replays(
            self.mock_event_links(seq1_timestamp, project.id, "debug", replay1_id, uid2)
        )
        with self.feature(REPLAYS_FEATURES):
            queries = [
<<<<<<< HEAD
                f"x_info_id:{uid1}",
                f"x_info_id:{uid2}",
                f"x_info_id:[{uid1}]",
                f"!x_info_id:[{uid3}]",
                f"!x_info_id:{uid3}",
            ]
            for query in queries:
                response = self.client.get(
                    self.url + f"?field=id&field=x_info_ids&field=x_count_infos&query={query}"
                )
                assert response.status_code == 200
                response_data = response.json()
                assert len(response_data["data"]) == 1, query
                assert len(response_data["data"][0]["x_info_ids"]) == 2, query
                assert response_data["data"][0]["x_count_infos"] == 2, query

            response = self.client.get(
                self.url + f"?field=id&field=x_info_ids&query=x_info_id:{uid3}"
            )
            assert response.status_code == 200
            response_data = response.json()
            assert len(response_data["data"]) == 0, query
=======
                f"info_id:{uid1}",
                f"info_id:{uid2}",
                f"info_id:[{uid1}]",
                f"!info_id:[{uid3}]",
                f"!info_id:{uid3}",
            ]
            for query in queries:
                response = self.client.get(self.url + f"?field=id&field=info_ids&query={query}")
                assert response.status_code == 200
                response_data = response.json()
                assert len(response_data["data"]) == 1, query
                assert len(response_data["data"][0]["info_ids"]) == 2, query

            response = self.client.get(self.url + f"?field=id&field=info_ids&query=info_id:{uid3}")
            assert response.status_code == 200
            response_data = response.json()
            assert len(response_data["data"]) == 0, query

    def test_exp_query_branches_error_ids_conditions(self):
        """
        Test that the new columns work the same w/ only the previous errors populated
        """
        project = self.create_project(teams=[self.team])

        uid1 = uuid.uuid4().hex
        uid2 = uuid.uuid4().hex

        replay1_id = uuid.uuid4().hex
        seq1_timestamp = datetime.datetime.now() - datetime.timedelta(seconds=22)
        seq2_timestamp = datetime.datetime.now() - datetime.timedelta(seconds=5)

        self.store_replays(mock_replay(seq1_timestamp, project.id, replay1_id, error_ids=[uid1]))
        self.store_replays(mock_replay(seq2_timestamp, project.id, replay1_id, error_ids=[]))

        with self.feature(REPLAYS_FEATURES):
            queries = [
                f"new_error_ids:{uid1}",
                f"!new_error_ids:{uid2}",
                f"new_error_ids:[{uid1},{uid2}]",
                f"!new_error_ids:[{uid2}]",
            ]
            for query in queries:
                response = self.client.get(
                    self.url + f"?field=id&field=new_error_ids&query={query}"
                )
                assert response.status_code == 200
                response_data = response.json()
                assert len(response_data["data"]) == 1, query
                assert len(response_data["data"][0]["new_error_ids"]) == 1, query
>>>>>>> e2b74689
<|MERGE_RESOLUTION|>--- conflicted
+++ resolved
@@ -913,15 +913,9 @@
                     "count_segments": None,
                     "count_urls": None,
                     "clicks": None,
-<<<<<<< HEAD
-                    "x_error_ids": None,
-                    "x_warning_ids": None,
-                    "x_info_ids": None,
-=======
                     "new_error_ids": None,
                     "warning_ids": None,
                     "info_ids": None,
->>>>>>> e2b74689
                 }
             ]
 
@@ -1723,11 +1717,7 @@
             assert "data" in response_data
             assert len(response_data["data"]) == 0
 
-<<<<<<< HEAD
-    def test_exp_ids_errors(self):
-=======
     def test_new_errors_column(self):
->>>>>>> e2b74689
         project = self.create_project(teams=[self.team])
 
         uid1 = uuid.uuid4().hex
@@ -1738,15 +1728,10 @@
         seq1_timestamp = datetime.datetime.now() - datetime.timedelta(seconds=22)
         seq2_timestamp = datetime.datetime.now() - datetime.timedelta(seconds=5)
 
-<<<<<<< HEAD
-        self.store_replays(mock_replay(seq1_timestamp, project.id, replay1_id))
-        self.store_replays(mock_replay(seq2_timestamp, project.id, replay1_id))
-=======
         self.store_replays(
             mock_replay(seq1_timestamp, project.id, replay1_id, error_ids=[uid1, uid2])
         )
         self.store_replays(mock_replay(seq2_timestamp, project.id, replay1_id, error_ids=[]))
->>>>>>> e2b74689
         self.store_replays(
             self.mock_event_links(seq1_timestamp, project.id, "error", replay1_id, uid1)
         )
@@ -1755,17 +1740,6 @@
         )
         with self.feature(REPLAYS_FEATURES):
             queries = [
-<<<<<<< HEAD
-                f"x_error_id:{uid1}",
-                f"x_error_id:{uid2}",
-                f"x_error_id:[{uid1}]",
-                f"!x_error_id:[{uid3}]",
-                f"!x_error_id:{uid3}",
-            ]
-            for query in queries:
-                response = self.client.get(
-                    self.url + f"?field=id&field=x_error_ids&field=x_count_errors&query={query}"
-=======
                 f"new_error_id:{uid1}",
                 f"new_error_id:{uid2}",
                 f"new_error_id:[{uid1}]",
@@ -1775,34 +1749,20 @@
             for query in queries:
                 response = self.client.get(
                     self.url + f"?field=id&field=new_error_ids&query={query}"
->>>>>>> e2b74689
                 )
                 assert response.status_code == 200
                 response_data = response.json()
                 assert len(response_data["data"]) == 1, query
-<<<<<<< HEAD
-                assert len(response_data["data"][0]["x_error_ids"]) == 2, query
-                assert response_data["data"][0]["x_count_errors"] == 2, query
-
-            response = self.client.get(
-                self.url
-                + f"?field=id&field=x_error_ids&field=x_count_errors&query=x_error_id:{uid3}"
-=======
                 assert len(response_data["data"][0]["new_error_ids"]) == 2, query
 
             response = self.client.get(
                 self.url + f"?field=id&field=new_error_ids&query=new_error_id:{uid3}"
->>>>>>> e2b74689
             )
             assert response.status_code == 200
             response_data = response.json()
             assert len(response_data["data"]) == 0, query
 
-<<<<<<< HEAD
-    def test_exp_ids_warnings(self):
-=======
     def test_warnings_column(self):
->>>>>>> e2b74689
         project = self.create_project(teams=[self.team])
 
         uid1 = uuid.uuid4().hex
@@ -1820,25 +1780,6 @@
 
         with self.feature(REPLAYS_FEATURES):
             queries = [
-<<<<<<< HEAD
-                f"x_warning_id:{uid1}",
-                f"x_warning_id:[{uid1}]",
-                f"!x_warning_id:[{uid2}]",
-                f"!x_warning_id:{uid2}",
-            ]
-            for query in queries:
-                response = self.client.get(
-                    self.url + f"?field=id&field=x_warning_ids&field=x_count_warnings&query={query}"
-                )
-                assert response.status_code == 200, query
-                response_data = response.json()
-                assert len(response_data["data"]) == 1, query
-                assert len(response_data["data"][0]["x_warning_ids"]) == 1, query
-                assert response_data["data"][0]["x_count_warnings"] == 1, query
-
-            response = self.client.get(
-                self.url + f"?field=id&field=x_warning_ids&query=x_warning_id:{uid2}"
-=======
                 f"warning_id:{uid1}",
                 f"warning_id:[{uid1}]",
                 f"!warning_id:[{uid2}]",
@@ -1853,17 +1794,12 @@
 
             response = self.client.get(
                 self.url + f"?field=id&field=warning_ids&query=warning_id:{uid2}"
->>>>>>> e2b74689
             )
             assert response.status_code == 200
             response_data = response.json()
             assert len(response_data["data"]) == 0, query
 
-<<<<<<< HEAD
-    def test_exp_ids_info(self):
-=======
     def test_infos_column(self):
->>>>>>> e2b74689
         project = self.create_project(teams=[self.team])
 
         uid1 = uuid.uuid4().hex
@@ -1884,30 +1820,6 @@
         )
         with self.feature(REPLAYS_FEATURES):
             queries = [
-<<<<<<< HEAD
-                f"x_info_id:{uid1}",
-                f"x_info_id:{uid2}",
-                f"x_info_id:[{uid1}]",
-                f"!x_info_id:[{uid3}]",
-                f"!x_info_id:{uid3}",
-            ]
-            for query in queries:
-                response = self.client.get(
-                    self.url + f"?field=id&field=x_info_ids&field=x_count_infos&query={query}"
-                )
-                assert response.status_code == 200
-                response_data = response.json()
-                assert len(response_data["data"]) == 1, query
-                assert len(response_data["data"][0]["x_info_ids"]) == 2, query
-                assert response_data["data"][0]["x_count_infos"] == 2, query
-
-            response = self.client.get(
-                self.url + f"?field=id&field=x_info_ids&query=x_info_id:{uid3}"
-            )
-            assert response.status_code == 200
-            response_data = response.json()
-            assert len(response_data["data"]) == 0, query
-=======
                 f"info_id:{uid1}",
                 f"info_id:{uid2}",
                 f"info_id:[{uid1}]",
@@ -1956,5 +1868,4 @@
                 assert response.status_code == 200
                 response_data = response.json()
                 assert len(response_data["data"]) == 1, query
-                assert len(response_data["data"][0]["new_error_ids"]) == 1, query
->>>>>>> e2b74689
+                assert len(response_data["data"][0]["new_error_ids"]) == 1, query