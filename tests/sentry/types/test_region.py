import pytest
from django.test import override_settings

from sentry.silo import SiloMode
from sentry.testutils import TestCase
from sentry.testutils.region import override_regions
from sentry.types.region import (
    MONOLITH_REGION_NAME,
    Region,
    RegionCategory,
    RegionConfigurationError,
    RegionContextError,
    RegionResolutionError,
    get_local_region,
    get_region_by_id,
    get_region_by_name,
    get_region_for_organization,
)


class RegionMappingTest(TestCase):
    def test_region_mapping(self):
        regions = [
            Region("na", 1, "http://na.testserver", RegionCategory.MULTI_TENANT),
            Region("eu", 2, "http://eu.testserver", RegionCategory.MULTI_TENANT),
            Region("acme-single-tenant", 3, "acme.my.sentry.io", RegionCategory.SINGLE_TENANT),
        ]
        with override_regions(regions):
            assert get_region_by_id(1) == regions[0]
            assert get_region_by_name("eu") == regions[1]

            with pytest.raises(RegionResolutionError):
                get_region_by_id(4)
            with pytest.raises(RegionResolutionError):
                get_region_by_name("nowhere")

    def test_get_for_organization(self):
        with override_regions(()):
            org = self.create_organization()
            with pytest.raises(RegionContextError):
                get_region_for_organization(org)

    def test_get_local_region(self):
        regions = [
            Region("na", 1, "http://na.testserver", RegionCategory.MULTI_TENANT),
            Region("eu", 2, "http://eu.testserver", RegionCategory.MULTI_TENANT),
        ]

        with override_regions(regions):
            with override_settings(SILO_MODE=SiloMode.REGION, SENTRY_REGION="na"):
                assert get_local_region() == regions[0]

            with override_settings(SILO_MODE=SiloMode.MONOLITH):
                # The relative address and the 0 id are the only important parts of this region value
                assert get_local_region() == Region(
<<<<<<< HEAD
                    name="monolith",
                    id=0,
                    address="/",
                    category=RegionCategory.MULTI_TENANT,
                )
=======
                    name=MONOLITH_REGION_NAME,
                    id=0,
                    address="/",
                    category=RegionCategory.MULTI_TENANT,
                )

    def test_validate_region(self):
        with override_settings(SILO_MODE=SiloMode.REGION, SENTRY_REGION="na"):
            invalid_region = Region("na", 1, "na.sentry.io", RegionCategory.MULTI_TENANT)
            with pytest.raises(RegionConfigurationError):
                invalid_region.validate()
            valid_region = Region("na", 1, "http://na.testserver", RegionCategory.MULTI_TENANT)
            valid_region.validate()
>>>>>>> 900f4b23
<|MERGE_RESOLUTION|>--- conflicted
+++ resolved
@@ -53,13 +53,6 @@
             with override_settings(SILO_MODE=SiloMode.MONOLITH):
                 # The relative address and the 0 id are the only important parts of this region value
                 assert get_local_region() == Region(
-<<<<<<< HEAD
-                    name="monolith",
-                    id=0,
-                    address="/",
-                    category=RegionCategory.MULTI_TENANT,
-                )
-=======
                     name=MONOLITH_REGION_NAME,
                     id=0,
                     address="/",
@@ -72,5 +65,4 @@
             with pytest.raises(RegionConfigurationError):
                 invalid_region.validate()
             valid_region = Region("na", 1, "http://na.testserver", RegionCategory.MULTI_TENANT)
-            valid_region.validate()
->>>>>>> 900f4b23
+            valid_region.validate()