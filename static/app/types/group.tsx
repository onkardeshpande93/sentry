--- conflicted
+++ resolved
@@ -575,11 +575,7 @@
 export interface BaseGroup {
   activity: GroupActivity[];
   annotations: string[];
-<<<<<<< HEAD
-  assignedTo: null | Actor;
-=======
   assignedTo: Actor | null;
->>>>>>> 46bdbe7b
   culprit: string;
   firstSeen: string;
   hasSeen: boolean;
