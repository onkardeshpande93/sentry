--- conflicted
+++ resolved
@@ -235,41 +235,11 @@
   const api = useApi();
 
   const [state, setState] = useState<State>(() => {
-<<<<<<< HEAD
-    const queries = normalizeQueries({
-      displayType: displayType ?? DisplayType.TABLE,
-      queries: [
-        defaultWidgetQuery
-          ? widgetBuilderNewDesign
-            ? {
-                ...defaultWidgetQuery,
-                orderby:
-                  defaultWidgetQuery.orderby ||
-                  generateOrderOptions({
-                    widgetType: WidgetType.DISCOVER,
-                    widgetBuilderNewDesign,
-                    columns: defaultWidgetQuery.columns,
-                    aggregates: defaultWidgetQuery.aggregates,
-                  })[0].value,
-              }
-            : {...defaultWidgetQuery}
-          : {...getDataSetQuery(widgetBuilderNewDesign)[DataSet.EVENTS]},
-      ],
-      widgetType: WidgetType.DISCOVER,
-      widgetBuilderNewDesign,
-    });
-    return {
-      title: defaultTitle ?? t('Custom Widget'),
-      displayType: displayType ?? DisplayType.TABLE,
-      interval: '5m',
-      queries,
-=======
     const defaultState: State = {
       title: defaultTitle ?? t('Custom Widget'),
       displayType: displayType ?? DisplayType.TABLE,
       interval: '5m',
       queries: [],
->>>>>>> f184546b
       limit,
       errors: undefined,
       loading: !!notDashboardsOrigin,
