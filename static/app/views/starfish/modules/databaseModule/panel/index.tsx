--- conflicted
+++ resolved
@@ -142,13 +142,10 @@
     isEventCountLoading ||
     isRowLoading ||
     isP75GraphLoading ||
-<<<<<<< HEAD
-    isSparklinesLoading;
-=======
+    isSparklinesLoading ||
     isExampleLoading ||
     isFirstExampleLoading ||
     isLastExampleLoading;
->>>>>>> 447f3254
 
   const eventCountMap = keyBy(eventCountData, 'transaction');
 
