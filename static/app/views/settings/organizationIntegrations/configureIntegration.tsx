import {Fragment} from 'react';
import {RouteComponentProps} from 'react-router';
import styled from '@emotion/styled';

import {addErrorMessage, addSuccessMessage} from 'sentry/actionCreators/indicator';
import {Client} from 'sentry/api';
import Access from 'sentry/components/acl/access';
import {Alert} from 'sentry/components/alert';
import {Button, LinkButton} from 'sentry/components/button';
import Confirm from 'sentry/components/confirm';
import Form from 'sentry/components/forms/form';
import JsonForm from 'sentry/components/forms/jsonForm';
import List from 'sentry/components/list';
import ListItem from 'sentry/components/list/listItem';
import NavTabs from 'sentry/components/navTabs';
import {IconAdd, IconArrow} from 'sentry/icons';
import {t} from 'sentry/locale';
import {space} from 'sentry/styles/space';
import {
  IntegrationProvider,
  Organization,
  OrganizationIntegration,
  PluginWithProjectList,
} from 'sentry/types';
import {trackIntegrationAnalytics} from 'sentry/utils/integrationUtil';
import {singleLineRenderer} from 'sentry/utils/marked';
import withApi from 'sentry/utils/withApi';
import {normalizeUrl} from 'sentry/utils/withDomainRequired';
import withOrganization from 'sentry/utils/withOrganization';
import DeprecatedAsyncView from 'sentry/views/deprecatedAsyncView';
import BreadcrumbTitle from 'sentry/views/settings/components/settingsBreadcrumb/breadcrumbTitle';
import SettingsPageHeader from 'sentry/views/settings/components/settingsPageHeader';

import AddIntegration from './addIntegration';
import IntegrationAlertRules from './integrationAlertRules';
import IntegrationCodeMappings from './integrationCodeMappings';
import IntegrationExternalTeamMappings from './integrationExternalTeamMappings';
import IntegrationExternalUserMappings from './integrationExternalUserMappings';
import IntegrationItem from './integrationItem';
import IntegrationMainSettings from './integrationMainSettings';
import IntegrationRepos from './integrationRepos';
import IntegrationServerlessFunctions from './integrationServerlessFunctions';

type RouteParams = {
  integrationId: string;
  providerKey: string;
};
type Props = RouteComponentProps<RouteParams, {}> & {
  api: Client;
  organization: Organization;
};

type Tab = 'repos' | 'codeMappings' | 'userMappings' | 'teamMappings' | 'settings';

type State = DeprecatedAsyncView['state'] & {
  config: {providers: IntegrationProvider[]};
  integration: OrganizationIntegration;
  plugins: PluginWithProjectList[] | null;
  tab?: Tab;
};

class ConfigureIntegration extends DeprecatedAsyncView<Props, State> {
  getEndpoints(): ReturnType<DeprecatedAsyncView['getEndpoints']> {
    const {organization} = this.props;
    const {integrationId} = this.props.params;

    return [
      ['config', `/organizations/${organization.slug}/config/integrations/`],
      [
        'integration',
        `/organizations/${organization.slug}/integrations/${integrationId}/`,
      ],
      ['plugins', `/organizations/${organization.slug}/plugins/configs/`],
    ];
  }

  componentDidMount() {
    super.componentDidMount();
    const {
      location,
      router,
      organization,
      params: {providerKey},
    } = this.props;
    // This page should not be accessible by members (unless its github or gitlab)
    const allowMemberConfiguration = ['github', 'gitlab'].includes(providerKey);
    if (!allowMemberConfiguration && !organization.access.includes('org:integrations')) {
      router.push(
        normalizeUrl({
          pathname: `/settings/${organization.slug}/integrations/${providerKey}/`,
        })
      );
    }
    const value =
      (['codeMappings', 'userMappings', 'teamMappings'] as const).find(
        tab => tab === location.query.tab
      ) || 'repos';

    // eslint-disable-next-line react/no-did-mount-set-state
    this.setState({tab: value});
  }

  onRequestSuccess({stateKey, data}) {
    if (stateKey !== 'integration') {
      return;
    }
    trackIntegrationAnalytics('integrations.details_viewed', {
      integration: data.provider.key,
      integration_type: 'first_party',
      organization: this.props.organization,
    });
  }

  getTitle() {
    return this.state.integration
      ? this.state.integration.provider.name
      : 'Configure Integration';
  }

  hasStacktraceLinking(provider: IntegrationProvider) {
    // CodeOwners will only work if the provider has StackTrace Linking
    return (
      provider.features.includes('stacktrace-link') &&
      this.props.organization.features.includes('integrations-stacktrace-link')
    );
  }

  hasCodeOwners() {
    return this.props.organization.features.includes('integrations-codeowners');
  }

  onTabChange = (value: Tab) => {
    this.setState({tab: value});
  };

  get tab() {
    return this.state.tab || 'repos';
  }

  onUpdateIntegration = () => {
    this.setState(this.getDefaultState(), this.fetchData);
  };

  handleJiraMigration = async () => {
    try {
      const {
        organization,
        params: {integrationId},
      } = this.props;

      await this.api.requestPromise(
        `/organizations/${organization.slug}/integrations/${integrationId}/issues/`,
        {
          method: 'PUT',
          data: {},
        }
      );
      this.setState(
        {
          plugins: (this.state.plugins || []).filter(({id}) => id === 'jira'),
        },
        () => addSuccessMessage(t('Migration in progress.'))
      );
    } catch (error) {
      addErrorMessage(t('Something went wrong! Please try again.'));
    }
  };
  getAction = (provider: IntegrationProvider | undefined) => {
    const {integration, plugins} = this.state;
    const shouldMigrateJiraPlugin =
      provider &&
      ['jira', 'jira_server'].includes(provider.key) &&
      (plugins || []).find(({id}) => id === 'jira');

    const action =
      provider && provider.key === 'pagerduty' ? (
        <AddIntegration
          provider={provider}
          onInstall={this.onUpdateIntegration}
          account={integration.domainName}
          organization={this.props.organization}
        >
          {onClick => (
            <Button
              priority="primary"
              size="sm"
              icon={<IconAdd size="xs" isCircled />}
              onClick={() => onClick()}
            >
              {t('Add Services')}
            </Button>
          )}
        </AddIntegration>
      ) : shouldMigrateJiraPlugin ? (
        <Access access={['org:integrations']}>
          {({hasAccess}) => (
            <Confirm
              disabled={!hasAccess}
              header="Migrate Linked Issues from Jira Plugins"
              renderMessage={() => (
                <Fragment>
                  <p>
                    {t(
                      'This will automatically associate all the Linked Issues of your Jira Plugins to this integration.'
                    )}
                  </p>
                  <p>
                    {t(
                      'If the Jira Plugins had the option checked to automatically create a Jira ticket for every new Sentry issue checked, you will need to create alert rules to recreate this behavior. Jira Server does not have this feature.'
                    )}
                  </p>
                  <p>
                    {t(
                      'Once the migration is complete, your Jira Plugins will be disabled.'
                    )}
                  </p>
                </Fragment>
              )}
              onConfirm={() => {
                this.handleJiraMigration();
              }}
            >
              <Button priority="primary" size="md" disabled={!hasAccess}>
                {t('Migrate Plugin')}
              </Button>
            </Confirm>
          )}
        </Access>
      ) : provider && provider.key === 'discord' ? (
        <LinkButton
          aria-label="Open this server in the Discord app"
          size="sm"
<<<<<<< HEAD
=======
          // @ts-ignore - the type of integration here is weird.
>>>>>>> fa60cef4
          href={`discord://discord.com/channels/${integration.externalId}`}
        >
          Open in Discord
        </LinkButton>
      ) : null;

    return action;
  };

  // TODO(Steve): Refactor components into separate tabs and use more generic tab logic
  renderMainTab(provider: IntegrationProvider) {
    const {organization} = this.props;
    const {integration} = this.state;

    const instructions =
      integration.dynamicDisplayInformation?.configure_integration?.instructions;

    return (
      <Fragment>
        {integration.configOrganization.length > 0 && (
          <Form
            hideFooter
            saveOnBlur
            allowUndo
            apiMethod="POST"
            initialData={integration.configData || {}}
            apiEndpoint={`/organizations/${organization.slug}/integrations/${integration.id}/`}
          >
            <JsonForm
              fields={integration.configOrganization}
              title={
                integration.provider.aspects.configure_integration?.title ||
                t('Organization Integration Settings')
              }
            />
          </Form>
        )}

        {instructions && instructions.length > 0 && (
          <Alert type="info">
            {instructions?.length === 1 ? (
              <span
                dangerouslySetInnerHTML={{__html: singleLineRenderer(instructions[0])}}
              />
            ) : (
              <List symbol={<IconArrow size="xs" direction="right" />}>
                {instructions?.map((instruction, i) => (
                  <ListItem key={i}>
                    <span
                      dangerouslySetInnerHTML={{__html: singleLineRenderer(instruction)}}
                    />
                  </ListItem>
                )) ?? []}
              </List>
            )}
          </Alert>
        )}

        {provider.features.includes('alert-rule') && <IntegrationAlertRules />}

        {provider.features.includes('commits') && (
          <IntegrationRepos {...this.props} integration={integration} />
        )}

        {provider.features.includes('serverless') && (
          <IntegrationServerlessFunctions integration={integration} />
        )}
      </Fragment>
    );
  }

  renderBody() {
    const {integration} = this.state;
    const {organization, router} = this.props;
    const provider = this.state.config.providers.find(
      p => p.key === integration.provider.key
    );

    if (!provider) {
      return null;
    }

    const title = <IntegrationItem integration={integration} />;
    const header = (
      <SettingsPageHeader noTitleStyles title={title} action={this.getAction(provider)} />
    );
    const backButton = (
      <BackButtonWrapper>
        <Button
          icon={<IconArrow direction="left" size="sm" />}
          size="sm"
          onClick={() => {
            router.push(
              normalizeUrl({
                pathname: `/settings/${organization.slug}/integrations/${provider.key}/`,
              })
            );
          }}
        >
          Back
        </Button>
      </BackButtonWrapper>
    );
    return (
      <Fragment>
<<<<<<< HEAD
        <Fragment>{backButton}</Fragment>
=======
        {backButton}
>>>>>>> fa60cef4
        {header}
        {this.renderMainContent(provider)}
        <BreadcrumbTitle
          routes={this.props.routes}
          title={t('Configure %s', integration.provider.name)}
        />
      </Fragment>
    );
  }

  // renders everything below header
  renderMainContent(provider: IntegrationProvider) {
    // if no code mappings, render the single tab
    if (!this.hasStacktraceLinking(provider)) {
      return this.renderMainTab(provider);
    }
    // otherwise render the tab view
    const tabs = [
      ['repos', t('Repositories')],
      ['codeMappings', t('Code Mappings')],
      ...(this.hasCodeOwners() ? [['userMappings', t('User Mappings')]] : []),
      ...(this.hasCodeOwners() ? [['teamMappings', t('Team Mappings')]] : []),
    ] as [id: Tab, label: string][];

    return (
      <Fragment>
        <NavTabs underlined>
          {tabs.map(tabTuple => (
            <li
              key={tabTuple[0]}
              className={this.tab === tabTuple[0] ? 'active' : ''}
              onClick={() => this.onTabChange(tabTuple[0])}
            >
              <CapitalizedLink>{tabTuple[1]}</CapitalizedLink>
            </li>
          ))}
        </NavTabs>
        {this.renderTabContent(this.tab, provider)}
      </Fragment>
    );
  }

  renderTabContent(tab: Tab, provider: IntegrationProvider) {
    const {integration} = this.state;
    const {organization} = this.props;
    switch (tab) {
      case 'codeMappings':
        return <IntegrationCodeMappings integration={integration} />;
      case 'repos':
        return this.renderMainTab(provider);
      case 'userMappings':
        return <IntegrationExternalUserMappings integration={integration} />;
      case 'teamMappings':
        return <IntegrationExternalTeamMappings integration={integration} />;
      case 'settings':
        return (
          <IntegrationMainSettings
            onUpdate={this.onUpdateIntegration}
            organization={organization}
            integration={integration}
          />
        );
      default:
        return this.renderMainTab(provider);
    }
  }
}

export default withOrganization(withApi(ConfigureIntegration));

const BackButtonWrapper = styled('div')`
  margin-bottom: ${space(2)};
  width: 100%;
`;

const CapitalizedLink = styled('a')`
  text-transform: capitalize;
`;<|MERGE_RESOLUTION|>--- conflicted
+++ resolved
@@ -230,10 +230,6 @@
         <LinkButton
           aria-label="Open this server in the Discord app"
           size="sm"
-<<<<<<< HEAD
-=======
-          // @ts-ignore - the type of integration here is weird.
->>>>>>> fa60cef4
           href={`discord://discord.com/channels/${integration.externalId}`}
         >
           Open in Discord
@@ -339,11 +335,7 @@
     );
     return (
       <Fragment>
-<<<<<<< HEAD
-        <Fragment>{backButton}</Fragment>
-=======
         {backButton}
->>>>>>> fa60cef4
         {header}
         {this.renderMainContent(provider)}
         <BreadcrumbTitle
