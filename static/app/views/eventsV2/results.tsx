import {Component} from 'react';
import {browserHistory, InjectedRouter} from 'react-router';
import styled from '@emotion/styled';
import * as Sentry from '@sentry/react';
import {Location} from 'history';
import isEqual from 'lodash/isEqual';
import omit from 'lodash/omit';

import {updateSavedQueryVisit} from 'sentry/actionCreators/discoverSavedQueries';
import {fetchTotalCount} from 'sentry/actionCreators/events';
import {fetchProjectsCount} from 'sentry/actionCreators/projects';
import {loadOrganizationTags} from 'sentry/actionCreators/tags';
import {Client} from 'sentry/api';
import Alert from 'sentry/components/alert';
import AsyncComponent from 'sentry/components/asyncComponent';
import Confirm from 'sentry/components/confirm';
import DatePageFilter from 'sentry/components/datePageFilter';
import EnvironmentPageFilter from 'sentry/components/environmentPageFilter';
import SearchBar from 'sentry/components/events/searchBar';
import * as Layout from 'sentry/components/layouts/thirds';
import ExternalLink from 'sentry/components/links/externalLink';
import NoProjectMessage from 'sentry/components/noProjectMessage';
import PageFilterBar from 'sentry/components/organizations/pageFilterBar';
import PageFiltersContainer from 'sentry/components/organizations/pageFilters/container';
import {normalizeDateTimeParams} from 'sentry/components/organizations/pageFilters/parse';
import ProjectPageFilter from 'sentry/components/projectPageFilter';
import SentryDocumentTitle from 'sentry/components/sentryDocumentTitle';
import {MAX_QUERY_LENGTH} from 'sentry/constants';
import {t, tct} from 'sentry/locale';
import {PageContent} from 'sentry/styles/organization';
import space from 'sentry/styles/space';
import {Organization, PageFilters, SavedQuery} from 'sentry/types';
import {defined, generateQueryWithTag} from 'sentry/utils';
import {trackAnalyticsEvent} from 'sentry/utils/analytics';
import {CustomMeasurementsContext} from 'sentry/utils/customMeasurements/customMeasurementsContext';
import {CustomMeasurementsProvider} from 'sentry/utils/customMeasurements/customMeasurementsProvider';
import EventView, {isAPIPayloadSimilar} from 'sentry/utils/discover/eventView';
import {formatTagKey, generateAggregateFields} from 'sentry/utils/discover/fields';
import {
  DisplayModes,
  MULTI_Y_AXIS_SUPPORTED_DISPLAY_MODES,
} from 'sentry/utils/discover/types';
import localStorage from 'sentry/utils/localStorage';
import {MetricsCardinalityProvider} from 'sentry/utils/performance/contexts/metricsCardinality';
import {decodeList, decodeScalar} from 'sentry/utils/queryString';
import withApi from 'sentry/utils/withApi';
import withOrganization from 'sentry/utils/withOrganization';
import withPageFilters from 'sentry/utils/withPageFilters';

import {addRoutePerformanceContext} from '../performance/utils';

import {DEFAULT_EVENT_VIEW} from './data';
import {MetricsBaselineContainer} from './metricsBaselineContainer';
import ResultsHeader from './resultsHeader';
import Table from './table';
import Tags from './tags';
import {generateTitle} from './utils';

type Props = {
  api: Client;
  loading: boolean;
  location: Location;
  organization: Organization;
  router: InjectedRouter;
  selection: PageFilters;
  setSavedQuery: (savedQuery: SavedQuery) => void;
  homepageQuery?: SavedQuery;
  savedQuery?: SavedQuery;
};

type State = {
  confirmedQuery: boolean;
  error: string;
  errorCode: number;
  eventView: EventView;
  needConfirmation: boolean;
  showTags: boolean;
  totalValues: null | number;
  savedQuery?: SavedQuery;
  showMetricsAlert?: boolean;
  showUnparameterizedBanner?: boolean;
};
const SHOW_TAGS_STORAGE_KEY = 'discover2:show-tags';
const SHOW_UNPARAM_BANNER = 'showUnparameterizedBanner';

function readShowTagsState() {
  const value = localStorage.getItem(SHOW_TAGS_STORAGE_KEY);
  return value === '1';
}

function getYAxis(location: Location, eventView: EventView, savedQuery?: SavedQuery) {
  if (location.query.yAxis) {
    return decodeList(location.query.yAxis);
  }
  if (location.query.yAxis === null) {
    return [];
  }
  return savedQuery?.yAxis && savedQuery?.yAxis.length > 0
    ? decodeList(savedQuery?.yAxis)
    : [eventView.getYAxis()];
}

class Results extends Component<Props, State> {
  static getDerivedStateFromProps(nextProps: Readonly<Props>, prevState: State): State {
    if (nextProps.savedQuery || !nextProps.loading) {
      const eventView = EventView.fromSavedQueryOrLocation(
        nextProps.savedQuery,
        nextProps.location
      );
      return {...prevState, eventView, savedQuery: nextProps.savedQuery};
    }
    return prevState;
  }

  state: State = {
    eventView: EventView.fromSavedQueryOrLocation(
      this.props.savedQuery,
      this.props.location
    ),
    error: '',
    errorCode: 200,
    totalValues: null,
    showTags: readShowTagsState(),
    needConfirmation: false,
    confirmedQuery: false,
  };

  componentDidMount() {
    const {organization, selection, location} = this.props;
    if (location.query.fromMetric) {
      this.setState({showMetricsAlert: true});
      browserHistory.replace({
        ...location,
        query: {...location.query, fromMetric: undefined},
      });
    }
    if (location.query[SHOW_UNPARAM_BANNER]) {
      this.setState({showUnparameterizedBanner: true});
      browserHistory.replace({
        ...location,
        query: {...location.query, [SHOW_UNPARAM_BANNER]: undefined},
      });
    }
    loadOrganizationTags(this.tagsApi, organization.slug, selection);
    addRoutePerformanceContext(selection);
    this.checkEventView();
    this.canLoadEvents();
    if (defined(location.query.id)) {
      updateSavedQueryVisit(organization.slug, location.query.id);
    }
  }

  componentDidUpdate(prevProps: Props, prevState: State) {
    const {api, location, organization, selection} = this.props;
    const {eventView, confirmedQuery, savedQuery} = this.state;

    this.checkEventView();
    const currentQuery = eventView.getEventsAPIPayload(location);
    const prevQuery = prevState.eventView.getEventsAPIPayload(prevProps.location);
    const yAxisArray = getYAxis(location, eventView, savedQuery);
    const prevYAxisArray = getYAxis(prevProps.location, eventView, prevState.savedQuery);

    if (
      !isAPIPayloadSimilar(currentQuery, prevQuery) ||
      this.hasChartParametersChanged(
        prevState.eventView,
        eventView,
        prevYAxisArray,
        yAxisArray
      )
    ) {
      api.clear();
      this.canLoadEvents();
    }
    if (
      !isEqual(prevProps.selection.datetime, selection.datetime) ||
      !isEqual(prevProps.selection.projects, selection.projects)
    ) {
      loadOrganizationTags(this.tagsApi, organization.slug, selection);
      addRoutePerformanceContext(selection);
    }

    if (prevState.confirmedQuery !== confirmedQuery) {
      this.fetchTotalCount();
    }
  }

  tagsApi: Client = new Client();

  hasChartParametersChanged(
    prevEventView: EventView,
    eventView: EventView,
    prevYAxisArray: string[],
    yAxisArray: string[]
  ) {
    if (!isEqual(prevYAxisArray, yAxisArray)) {
      return true;
    }

    const prevDisplay = prevEventView.getDisplayMode();
    const display = eventView.getDisplayMode();

    return prevDisplay !== display;
  }

  canLoadEvents = async () => {
    const {api, location, organization} = this.props;
    const {eventView} = this.state;
    let needConfirmation = false;
    let confirmedQuery = true;
    const currentQuery = eventView.getEventsAPIPayload(location);
    const duration = eventView.getDays();

    if (duration > 30 && currentQuery.project) {
      let projectLength = currentQuery.project.length;

      if (
        projectLength === 0 ||
        (projectLength === 1 && currentQuery.project[0] === '-1')
      ) {
        try {
          const results = await fetchProjectsCount(api, organization.slug);

          if (projectLength === 0) {
            projectLength = results.myProjects;
          } else {
            projectLength = results.allProjects;
          }
        } catch (err) {
          // do nothing, so the length is 0 or 1 and the query is assumed safe
        }
      }

      if (projectLength > 10) {
        needConfirmation = true;
        confirmedQuery = false;
      }
    }
    // Once confirmed, a change of project or datetime will happen before this can set it to false,
    // this means a query will still happen even if the new conditions need confirmation
    // using a state callback to return this to false
    this.setState({needConfirmation, confirmedQuery}, () => {
      this.setState({confirmedQuery: false});
    });
    if (needConfirmation) {
      this.openConfirm();
    }
  };

  openConfirm = () => {};

  setOpenFunction = ({open}) => {
    this.openConfirm = open;
    return null;
  };

  handleConfirmed = () => {
    this.setState({needConfirmation: false, confirmedQuery: true}, () => {
      this.setState({confirmedQuery: false});
    });
  };

  handleCancelled = () => {
    this.setState({needConfirmation: false, confirmedQuery: false});
  };

  async fetchTotalCount() {
    const {api, organization, location} = this.props;
    const {eventView, confirmedQuery} = this.state;

    if (confirmedQuery === false || !eventView.isValid()) {
      return;
    }

    try {
      const totals = await fetchTotalCount(
        api,
        organization.slug,
        eventView.getEventsAPIPayload(location)
      );
      this.setState({totalValues: totals});
    } catch (err) {
      Sentry.captureException(err);
    }
  }

  checkEventView() {
    const {eventView} = this.state;
    const {loading, homepageQuery} = this.props;
    if (eventView.isValid() || loading) {
      return;
    }

    // If the view is not valid, redirect to a known valid state.
    const {location, organization, selection} = this.props;
    if (homepageQuery) {
      homepageQuery.id = 'homepage';
    }
    const query = homepageQuery ?? DEFAULT_EVENT_VIEW;
    const nextEventView = EventView.fromNewQueryWithLocation(query, location);
    if (nextEventView.project.length === 0 && selection.projects) {
      nextEventView.project = selection.projects;
    }
    if (location.query?.query) {
      nextEventView.query = decodeScalar(location.query.query, '');
    }

    browserHistory.replace(nextEventView.getResultsViewUrlTarget(organization.slug));
  }

  handleChangeShowTags = () => {
    const {organization} = this.props;
    trackAnalyticsEvent({
      eventKey: 'discover_v2.results.toggle_tag_facets',
      eventName: 'Discoverv2: Toggle Tag Facets',
      organization_id: parseInt(organization.id, 10),
    });
    this.setState(state => {
      const newValue = !state.showTags;
      localStorage.setItem(SHOW_TAGS_STORAGE_KEY, newValue ? '1' : '0');
      return {...state, showTags: newValue};
    });
  };

  handleSearch = (query: string) => {
    const {router, location} = this.props;

    const queryParams = normalizeDateTimeParams({
      ...(location.query || {}),
      query,
    });

    // do not propagate pagination when making a new search
    const searchQueryParams = omit(queryParams, 'cursor');

    router.push({
      pathname: location.pathname,
      query: searchQueryParams,
    });
  };

  handleYAxisChange = (value: string[]) => {
    const {router, location} = this.props;
    const isDisplayMultiYAxisSupported = MULTI_Y_AXIS_SUPPORTED_DISPLAY_MODES.includes(
      location.query.display as DisplayModes
    );

    const newQuery = {
      ...location.query,
      yAxis: value.length > 0 ? value : [null],
      // If using Multi Y-axis and not in a supported display, change to the default display mode
      display:
        value.length > 1 && !isDisplayMultiYAxisSupported
          ? location.query.display === DisplayModes.DAILYTOP5
            ? DisplayModes.DAILY
            : DisplayModes.DEFAULT
          : location.query.display,
    };

    router.push({
      pathname: location.pathname,
      query: newQuery,
    });

    // Treat axis changing like the user already confirmed the query
    if (!this.state.needConfirmation) {
      this.handleConfirmed();
    }

    trackAnalyticsEvent({
      eventKey: 'discover_v2.y_axis_change',
      eventName: "Discoverv2: Change chart's y axis",
      organization_id: parseInt(this.props.organization.id, 10),
      y_axis_value: value,
    });
  };

  handleDisplayChange = (value: string) => {
    const {router, location} = this.props;

    const newQuery = {
      ...location.query,
      display: value,
    };

    router.push({
      pathname: location.pathname,
      query: newQuery,
    });

    // Treat display changing like the user already confirmed the query
    if (!this.state.needConfirmation) {
      this.handleConfirmed();
    }
  };

  handleIntervalChange = (value: string | undefined) => {
    const {router, location} = this.props;

    const newQuery = {
      ...location.query,
      interval: value,
    };

    if (location.query.interval !== value) {
      router.push({
        pathname: location.pathname,
        query: newQuery,
      });

      // Treat display changing like the user already confirmed the query
      if (!this.state.needConfirmation) {
        this.handleConfirmed();
      }
    }
  };

  handleTopEventsChange = (value: string) => {
    const {router, location} = this.props;

    const newQuery = {
      ...location.query,
      topEvents: value,
    };

    router.push({
      pathname: location.pathname,
      query: newQuery,
    });

    // Treat display changing like the user already confirmed the query
    if (!this.state.needConfirmation) {
      this.handleConfirmed();
    }
  };

  getDocumentTitle(): string {
    const {organization} = this.props;
    const {eventView} = this.state;
    if (!eventView) {
      return '';
    }
    return generateTitle({eventView, organization});
  }

  renderTagsTable() {
    const {organization, location} = this.props;
    const {eventView, totalValues, confirmedQuery} = this.state;

    return (
      <Layout.Side>
        <Tags
          generateUrl={this.generateTagUrl}
          totalValues={totalValues}
          eventView={eventView}
          organization={organization}
          location={location}
          confirmedQuery={confirmedQuery}
        />
      </Layout.Side>
    );
  }

  generateTagUrl = (key: string, value: string) => {
    const {organization} = this.props;
    const {eventView} = this.state;

    const url = eventView.getResultsViewUrlTarget(organization.slug);
    url.query = generateQueryWithTag(url.query, {
      key: formatTagKey(key),
      value,
    });
    return url;
  };

  renderError(error: string) {
    if (!error) {
      return null;
    }
    return (
      <Alert type="error" showIcon>
        {error}
      </Alert>
    );
  }

  setError = (error: string, errorCode: number) => {
    this.setState({error, errorCode});
  };

  renderMetricsFallbackBanner() {
    if (this.state.showMetricsAlert) {
      return (
        <Alert type="info" showIcon>
          {t(
            "You've navigated to this page from a performance metric widget generated from processed events. The results here only show indexed events."
          )}
        </Alert>
      );
    }
    if (this.state.showUnparameterizedBanner) {
      return (
        <Alert type="info" showIcon>
          {tct(
            'These are unparameterized transactions. To better organize your transactions, [link:set transaction names manually].',
            {
              link: (
                <ExternalLink href="https://docs.sentry.io/platforms/javascript/guides/react/configuration/integrations/react-router/#parameterized-transaction-names" />
              ),
            }
          )}
        </Alert>
      );
    }
    return null;
  }

  render() {
    const {organization, location, router, selection, api, setSavedQuery} = this.props;
    const {
      eventView,
      error,
      errorCode,
      totalValues,
      showTags,
      confirmedQuery,
      savedQuery,
    } = this.state;
    const fields = eventView.hasAggregateField()
      ? generateAggregateFields(organization, eventView.fields)
      : eventView.fields;
    const query = eventView.query;
    const title = this.getDocumentTitle();
    const yAxisArray = getYAxis(location, eventView, savedQuery);

    return (
      <SentryDocumentTitle title={title} orgSlug={organization.slug}>
        <StyledPageContent>
          <NoProjectMessage organization={organization}>
            <ResultsHeader
              setSavedQuery={setSavedQuery}
              errorCode={errorCode}
              organization={organization}
              location={location}
              eventView={eventView}
              yAxis={yAxisArray}
              router={router}
            />
            <Layout.Body>
              <CustomMeasurementsProvider
                organization={organization}
                selection={selection}
              >
                <Top fullWidth>
                  {this.renderMetricsFallbackBanner()}
                  {this.renderError(error)}
                  <StyledPageFilterBar condensed>
                    <ProjectPageFilter />
                    <EnvironmentPageFilter />
                    <DatePageFilter alignDropdown="left" />
                  </StyledPageFilterBar>
                  <CustomMeasurementsContext.Consumer>
                    {contextValue => (
                      <StyledSearchBar
                        searchSource="eventsv2"
                        organization={organization}
                        projectIds={eventView.project}
                        query={query}
                        fields={fields}
                        onSearch={this.handleSearch}
                        maxQueryLength={MAX_QUERY_LENGTH}
                        customMeasurements={contextValue?.customMeasurements ?? undefined}
                      />
                    )}
                  </CustomMeasurementsContext.Consumer>
                  <MetricsCardinalityProvider
                    organization={organization}
                    location={location}
                  >
                    <MetricsBaselineContainer
                      api={api}
                      router={router}
                      organization={organization}
                      eventView={eventView}
                      location={location}
                      onAxisChange={this.handleYAxisChange}
                      onDisplayChange={this.handleDisplayChange}
                      onTopEventsChange={this.handleTopEventsChange}
                      onIntervalChange={this.handleIntervalChange}
                      total={totalValues}
                      confirmedQuery={confirmedQuery}
                      yAxis={yAxisArray}
                    />
                  </MetricsCardinalityProvider>
                </Top>
                <Layout.Main fullWidth={!showTags}>
                  <Table
                    organization={organization}
                    eventView={eventView}
                    location={location}
                    title={title}
                    setError={this.setError}
                    onChangeShowTags={this.handleChangeShowTags}
                    showTags={showTags}
                    confirmedQuery={confirmedQuery}
                  />
                </Layout.Main>
                {showTags ? this.renderTagsTable() : null}
                <Confirm
                  priority="primary"
                  header={<strong>{t('May lead to thumb twiddling')}</strong>}
                  confirmText={t('Do it')}
                  cancelText={t('Nevermind')}
                  onConfirm={this.handleConfirmed}
                  onCancel={this.handleCancelled}
                  message={
                    <p>
                      {tct(
                        `You've created a query that will search for events made
                      [dayLimit:over more than 30 days] for [projectLimit:more than 10 projects].
                      A lot has happened during that time, so this might take awhile.
                      Are you sure you want to do this?`,
                        {
                          dayLimit: <strong />,
                          projectLimit: <strong />,
                        }
                      )}
                    </p>
                  }
                >
                  {this.setOpenFunction}
                </Confirm>
              </CustomMeasurementsProvider>
            </Layout.Body>
          </NoProjectMessage>
        </StyledPageContent>
      </SentryDocumentTitle>
    );
  }
}

const StyledPageContent = styled(PageContent)`
  padding: 0;
`;

const StyledPageFilterBar = styled(PageFilterBar)`
  margin-bottom: ${space(1)};
`;

const StyledSearchBar = styled(SearchBar)`
  margin-bottom: ${space(2)};
`;

const Top = styled(Layout.Main)`
  flex-grow: 0;
`;

type SavedQueryState = AsyncComponent['state'] & {
  savedQuery?: SavedQuery | null;
};

class SavedQueryAPI extends AsyncComponent<Props, SavedQueryState> {
  componentDidUpdate(prevProps: Props, prevState: State) {
    const {location} = this.props;
    if (
      !defined(location.query?.id) &&
      prevProps.location.query?.id !== location.query?.id
    ) {
      this.setState({savedQuery: undefined});
    }
    super.componentDidUpdate(prevProps, prevState);
  }

  getEndpoints(): ReturnType<AsyncComponent['getEndpoints']> {
    const {organization, location} = this.props;

    const endpoints: ReturnType<AsyncComponent['getEndpoints']> = [];
    if (location.query.id && location.query.id !== 'homepage') {
      endpoints.push([
        'savedQuery',
        `/organizations/${organization.slug}/discover/saved/${location.query.id}/`,
      ]);
      return endpoints;
    }

    if (
      organization.features.includes('discover-query-builder-as-landing-page') &&
<<<<<<< HEAD
      location.query.id &&
      location.query.id === 'homepage'
=======
      organization.features.includes('discover-query') &&
      isEmpty(location.query)
>>>>>>> 483f79c7
    ) {
      endpoints.push([
        'homepageQuery',
        `/organizations/${organization.slug}/discover/homepage/`,
      ]);
    }
    return endpoints;
  }

  setSavedQuery = (newSavedQuery: SavedQuery) => {
    this.setState({savedQuery: newSavedQuery});
  };

  renderLoading() {
    return this.renderBody();
  }

  renderBody(): React.ReactNode {
    const {homepageQuery, savedQuery, loading} = this.state;
    return (
      <Results
        {...this.props}
        savedQuery={savedQuery ?? undefined}
        loading={loading}
        setSavedQuery={this.setSavedQuery}
        homepageQuery={homepageQuery}
      />
    );
  }
}

function ResultsContainer(props: Props) {
  /**
   * Block `<Results>` from mounting until GSH is ready since there are API
   * requests being performed on mount.
   *
   * Also, we skip loading last used projects if you have multiple projects feature as
   * you no longer need to enforce a project if it is empty. We assume an empty project is
   * the desired behavior because saved queries can contain a project filter. The only
   * exception is if we are showing a prebuilt saved query in which case we want to
   * respect pinned filters.
   */

  return (
    <PageFiltersContainer
      skipLoadLastUsed={
        props.organization.features.includes('global-views') && !!props.savedQuery
      }
    >
      <SavedQueryAPI {...props} />
    </PageFiltersContainer>
  );
}

export default withApi(withOrganization(withPageFilters(ResultsContainer)));<|MERGE_RESOLUTION|>--- conflicted
+++ resolved
@@ -685,13 +685,9 @@
 
     if (
       organization.features.includes('discover-query-builder-as-landing-page') &&
-<<<<<<< HEAD
+      organization.features.includes('discover-query') &&
       location.query.id &&
       location.query.id === 'homepage'
-=======
-      organization.features.includes('discover-query') &&
-      isEmpty(location.query)
->>>>>>> 483f79c7
     ) {
       endpoints.push([
         'homepageQuery',
