--- conflicted
+++ resolved
@@ -557,11 +557,8 @@
       hidePrimarySelector,
       gridColumns,
       otherColumns,
-<<<<<<< HEAD
       placeholder,
-=======
       noFieldsMessage,
->>>>>>> ba01ef90
     } = this.props;
     const {field, fieldOptions, parameterDescriptions} = this.getFieldData();
 
