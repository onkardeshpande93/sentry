import os

from sentry.logging import LoggingFormat
from sentry.options import (
    FLAG_ALLOW_EMPTY,
    FLAG_AUTOMATOR_MODIFIABLE,
    FLAG_IMMUTABLE,
    FLAG_MODIFIABLE_RATE,
    FLAG_NOSTORE,
    FLAG_PRIORITIZE_DISK,
    FLAG_REQUIRED,
    register,
)
from sentry.options.manager import FLAG_CREDENTIAL, FLAG_MODIFIABLE_BOOL
from sentry.utils.types import Any, Bool, Dict, Int, Sequence, String

# Cache
# register('cache.backend', flags=FLAG_NOSTORE)
# register('cache.options', type=Dict, flags=FLAG_NOSTORE)


# System
register("system.admin-email", flags=FLAG_REQUIRED)
register(
    "system.support-email",
    flags=FLAG_ALLOW_EMPTY | FLAG_PRIORITIZE_DISK | FLAG_AUTOMATOR_MODIFIABLE,
)
register(
    "system.security-email",
    flags=FLAG_ALLOW_EMPTY | FLAG_PRIORITIZE_DISK | FLAG_AUTOMATOR_MODIFIABLE,
)
register("system.databases", type=Dict, flags=FLAG_NOSTORE)
# register('system.debug', default=False, flags=FLAG_NOSTORE)
register(
    "system.rate-limit",
    default=0,
    flags=FLAG_ALLOW_EMPTY | FLAG_PRIORITIZE_DISK | FLAG_AUTOMATOR_MODIFIABLE,
)
register(
    "system.event-retention-days",
    default=0,
    flags=FLAG_ALLOW_EMPTY | FLAG_PRIORITIZE_DISK | FLAG_AUTOMATOR_MODIFIABLE,
)
register("system.secret-key", flags=FLAG_CREDENTIAL | FLAG_NOSTORE)
register("system.root-api-key", flags=FLAG_PRIORITIZE_DISK | FLAG_AUTOMATOR_MODIFIABLE)
register("system.logging-format", default=LoggingFormat.HUMAN, flags=FLAG_NOSTORE)
# This is used for the chunk upload endpoint
register("system.upload-url-prefix", flags=FLAG_PRIORITIZE_DISK | FLAG_AUTOMATOR_MODIFIABLE)
register(
    "system.maximum-file-size",
    default=2**31,
    flags=FLAG_PRIORITIZE_DISK | FLAG_AUTOMATOR_MODIFIABLE,
)

# URL configuration
# Absolute URL to the sentry root directory. Should not include a trailing slash.
register(
    "system.url-prefix",
    ttl=60,
    grace=3600,
    default=os.environ.get("SENTRY_SYSTEM_URL_PREFIX"),
    flags=FLAG_REQUIRED | FLAG_PRIORITIZE_DISK,
)
register(
    "system.internal-url-prefix",
    flags=FLAG_ALLOW_EMPTY | FLAG_PRIORITIZE_DISK | FLAG_AUTOMATOR_MODIFIABLE,
)
# Base hostname that account domains are subdomains of.
register(
    "system.base-hostname",
    default=os.environ.get("SENTRY_SYSTEM_BASE_HOSTNAME"),
    flags=FLAG_ALLOW_EMPTY | FLAG_PRIORITIZE_DISK | FLAG_NOSTORE,
)
# The template for organization subdomain hostnames.
register(
    "system.organization-base-hostname",
    default=os.environ.get("SENTRY_ORGANIZATION_BASE_HOSTNAME"),
    flags=FLAG_ALLOW_EMPTY | FLAG_PRIORITIZE_DISK | FLAG_NOSTORE,
)
# Template for organization URL including protocol
register(
    "system.organization-url-template",
    default=os.environ.get("SENTRY_ORGANIZATION_URL_TEMPLATE"),
    flags=FLAG_ALLOW_EMPTY | FLAG_PRIORITIZE_DISK | FLAG_NOSTORE,
)
# Template for region based API URL
register(
    "system.region-api-url-template",
    default=os.environ.get("SENTRY_REGION_API_URL_TEMPLATE"),
    flags=FLAG_ALLOW_EMPTY | FLAG_PRIORITIZE_DISK | FLAG_NOSTORE,
)
# The region that this instance is currently running in.
register("system.region", flags=FLAG_ALLOW_EMPTY | FLAG_PRIORITIZE_DISK | FLAG_NOSTORE)

# Redis
register(
    "redis.clusters",
    type=Dict,
    default={"default": {"hosts": {0: {"host": "127.0.0.1", "port": 6379}}}},
    flags=FLAG_NOSTORE | FLAG_IMMUTABLE,
)
register("redis.options", type=Dict, flags=FLAG_NOSTORE)

# Processing worker caches
register(
    "dsym.cache-path",
    type=String,
    default="/tmp/sentry-dsym-cache",
    flags=FLAG_PRIORITIZE_DISK | FLAG_AUTOMATOR_MODIFIABLE,
)
register(
    "releasefile.cache-path",
    type=String,
    default="/tmp/sentry-releasefile-cache",
    flags=FLAG_PRIORITIZE_DISK | FLAG_AUTOMATOR_MODIFIABLE,
)
register(
    "releasefile.cache-limit",
    type=Int,
    default=10 * 1024 * 1024,
    flags=FLAG_PRIORITIZE_DISK | FLAG_AUTOMATOR_MODIFIABLE,
)
register(
    "releasefile.cache-max-archive-size",
    type=Int,
    default=1024 * 1024 * 1024,
    flags=FLAG_PRIORITIZE_DISK | FLAG_AUTOMATOR_MODIFIABLE,
)


# Mail
register("mail.backend", default="smtp", flags=FLAG_NOSTORE)
register(
    "mail.host",
    default="127.0.0.1",
    flags=FLAG_REQUIRED | FLAG_PRIORITIZE_DISK,
)
register(
    "mail.port",
    default=25,
    flags=FLAG_REQUIRED | FLAG_PRIORITIZE_DISK,
)
register(
    "mail.username",
    flags=FLAG_REQUIRED | FLAG_ALLOW_EMPTY | FLAG_PRIORITIZE_DISK,
)
register(
    "mail.password",
    flags=FLAG_REQUIRED | FLAG_ALLOW_EMPTY | FLAG_PRIORITIZE_DISK,
)
register(
    "mail.use-tls",
    default=False,
    flags=FLAG_REQUIRED | FLAG_PRIORITIZE_DISK,
)
register(
    "mail.use-ssl",
    default=False,
    flags=FLAG_REQUIRED | FLAG_PRIORITIZE_DISK,
)
register(
    "mail.subject-prefix",
    default="[Sentry]",
    flags=FLAG_PRIORITIZE_DISK | FLAG_AUTOMATOR_MODIFIABLE,
)
register(
    "mail.from",
    default="root@localhost",
    flags=FLAG_REQUIRED | FLAG_PRIORITIZE_DISK,
)
register("mail.list-namespace", type=String, default="localhost", flags=FLAG_NOSTORE)
register(
    "mail.enable-replies", default=False, flags=FLAG_PRIORITIZE_DISK | FLAG_AUTOMATOR_MODIFIABLE
)
register(
    "mail.reply-hostname",
    default="",
    flags=FLAG_ALLOW_EMPTY | FLAG_PRIORITIZE_DISK | FLAG_AUTOMATOR_MODIFIABLE,
)
register(
    "mail.mailgun-api-key",
    default="",
    flags=FLAG_ALLOW_EMPTY | FLAG_PRIORITIZE_DISK | FLAG_AUTOMATOR_MODIFIABLE,
)
register(
    "mail.timeout",
    default=10,
    type=Int,
    flags=FLAG_ALLOW_EMPTY | FLAG_PRIORITIZE_DISK | FLAG_AUTOMATOR_MODIFIABLE,
)

# TOTP (Auth app)
register(
    "totp.disallow-new-enrollment",
    default=False,
    type=Bool,
    flags=FLAG_ALLOW_EMPTY | FLAG_PRIORITIZE_DISK | FLAG_AUTOMATOR_MODIFIABLE,
)

# SMS
register(
    "sms.twilio-account",
    default="",
    flags=FLAG_ALLOW_EMPTY | FLAG_PRIORITIZE_DISK | FLAG_AUTOMATOR_MODIFIABLE,
)
register(
    "sms.twilio-token", default="", flags=FLAG_CREDENTIAL | FLAG_ALLOW_EMPTY | FLAG_PRIORITIZE_DISK
)
register(
    "sms.twilio-number",
    default="",
    flags=FLAG_ALLOW_EMPTY | FLAG_PRIORITIZE_DISK | FLAG_AUTOMATOR_MODIFIABLE,
)
register(
    "sms.disallow-new-enrollment",
    default=False,
    type=Bool,
    flags=FLAG_ALLOW_EMPTY | FLAG_AUTOMATOR_MODIFIABLE,
)

# U2F
register(
    "u2f.app-id",
    default="",
    flags=FLAG_ALLOW_EMPTY | FLAG_PRIORITIZE_DISK | FLAG_AUTOMATOR_MODIFIABLE,
)
register(
    "u2f.facets",
    default=[],
    type=Sequence,
    flags=FLAG_ALLOW_EMPTY | FLAG_PRIORITIZE_DISK | FLAG_AUTOMATOR_MODIFIABLE,
)
register(
    "u2f.disallow-new-enrollment",
    default=False,
    type=Bool,
    flags=FLAG_ALLOW_EMPTY | FLAG_PRIORITIZE_DISK | FLAG_AUTOMATOR_MODIFIABLE,
)

# Recovery Codes
register(
    "recovery.disallow-new-enrollment",
    default=False,
    type=Bool,
    flags=FLAG_ALLOW_EMPTY | FLAG_PRIORITIZE_DISK | FLAG_AUTOMATOR_MODIFIABLE,
)

# Auth
register(
    "auth.ip-rate-limit",
    default=0,
    flags=FLAG_ALLOW_EMPTY | FLAG_PRIORITIZE_DISK | FLAG_AUTOMATOR_MODIFIABLE,
)
register(
    "auth.user-rate-limit",
    default=0,
    flags=FLAG_ALLOW_EMPTY | FLAG_PRIORITIZE_DISK | FLAG_AUTOMATOR_MODIFIABLE,
)
register(
    "auth.allow-registration",
    default=False,
    flags=FLAG_ALLOW_EMPTY | FLAG_PRIORITIZE_DISK | FLAG_REQUIRED,
)


register(
    "api.rate-limit.org-create",
    default=5,
    flags=FLAG_ALLOW_EMPTY | FLAG_PRIORITIZE_DISK | FLAG_AUTOMATOR_MODIFIABLE,
)

register(
    "api.prevent-numeric-slugs",
    default=False,
    type=Bool,
    flags=FLAG_AUTOMATOR_MODIFIABLE,
)

# Beacon
register("beacon.anonymous", type=Bool, flags=FLAG_REQUIRED)

# Filestore (default)
register("filestore.backend", default="filesystem", flags=FLAG_NOSTORE)
register("filestore.options", default={"location": "/tmp/sentry-files"}, flags=FLAG_NOSTORE)

# Filestore for control silo
register("filestore.control.backend", default="", flags=FLAG_NOSTORE)
register("filestore.control.options", default={}, flags=FLAG_NOSTORE)

# Whether to use a redis lock on fileblob uploads and deletes
register("fileblob.upload.use_lock", default=True, flags=FLAG_AUTOMATOR_MODIFIABLE)

# Symbol server
register(
    "symbolserver.enabled",
    default=False,
    flags=FLAG_ALLOW_EMPTY | FLAG_PRIORITIZE_DISK | FLAG_AUTOMATOR_MODIFIABLE,
)
register(
    "symbolserver.options",
    default={"url": "http://127.0.0.1:3000"},
    flags=FLAG_ALLOW_EMPTY | FLAG_PRIORITIZE_DISK | FLAG_AUTOMATOR_MODIFIABLE,
)

# Symbolicator
register(
    "symbolicator.enabled",
    default=False,
    flags=FLAG_ALLOW_EMPTY | FLAG_PRIORITIZE_DISK | FLAG_AUTOMATOR_MODIFIABLE,
)
register(
    "symbolicator.options",
    default={"url": "http://localhost:3021"},
    flags=FLAG_ALLOW_EMPTY | FLAG_PRIORITIZE_DISK | FLAG_AUTOMATOR_MODIFIABLE,
)

# Killswitch for symbolication sources, based on a list of source IDs. Meant to be used in extreme
# situations where it is preferable to break symbolication in a few places as opposed to letting
# it break everywhere.
register(
    "symbolicator.ignored_sources",
    type=Sequence,
    default=[],
    flags=FLAG_ALLOW_EMPTY | FLAG_AUTOMATOR_MODIFIABLE,
)

# Backend chart rendering via chartcuterie
register(
    "chart-rendering.enabled",
    default=False,
    flags=FLAG_ALLOW_EMPTY | FLAG_PRIORITIZE_DISK | FLAG_AUTOMATOR_MODIFIABLE,
)
register(
    "chart-rendering.chartcuterie",
    default={"url": "http://localhost:7901"},
    flags=FLAG_ALLOW_EMPTY | FLAG_PRIORITIZE_DISK | FLAG_AUTOMATOR_MODIFIABLE,
)
# Leaving these empty will use the same storage driver configured for
# Filestore
register(
    "chart-rendering.storage.backend",
    default=None,
    flags=FLAG_ALLOW_EMPTY | FLAG_PRIORITIZE_DISK | FLAG_AUTOMATOR_MODIFIABLE,
)
register(
    "chart-rendering.storage.options",
    type=Dict,
    default=None,
    flags=FLAG_ALLOW_EMPTY | FLAG_PRIORITIZE_DISK | FLAG_AUTOMATOR_MODIFIABLE,
)

# Replay Options
#
# Replay storage backend configuration (only applicable if the direct-storage driver is used)
register(
    "replay.storage.backend",
    default=None,
    flags=FLAG_ALLOW_EMPTY | FLAG_PRIORITIZE_DISK | FLAG_AUTOMATOR_MODIFIABLE,
)
register(
    "replay.storage.options",
    type=Dict,
    default=None,
    flags=FLAG_ALLOW_EMPTY | FLAG_PRIORITIZE_DISK | FLAG_AUTOMATOR_MODIFIABLE,
)
# The sample rate at which to allow direct-storage access.  This is deterministic sampling based
# on organization-id.
register(
    "replay.storage.direct-storage-sample-rate",
    type=Int,
    default=0,
    flags=FLAG_ALLOW_EMPTY | FLAG_PRIORITIZE_DISK | FLAG_AUTOMATOR_MODIFIABLE,
)
# The sample rate at which to allow dom-click-search.
register(
    "replay.ingest.dom-click-search",
    type=Int,
    default=0,
    flags=FLAG_ALLOW_EMPTY | FLAG_PRIORITIZE_DISK | FLAG_AUTOMATOR_MODIFIABLE,
)

# Analytics
register("analytics.backend", default="noop", flags=FLAG_NOSTORE)
register("analytics.options", default={}, flags=FLAG_NOSTORE)

# Slack Integration
register("slack.client-id", flags=FLAG_PRIORITIZE_DISK | FLAG_AUTOMATOR_MODIFIABLE)
register("slack.client-secret", flags=FLAG_CREDENTIAL | FLAG_PRIORITIZE_DISK)
# signing-secret is preferred, but need to keep verification-token for apps that use it
register("slack.verification-token", flags=FLAG_CREDENTIAL | FLAG_PRIORITIZE_DISK)
register("slack.signing-secret", flags=FLAG_CREDENTIAL | FLAG_PRIORITIZE_DISK)

# Codecov Integration
register("codecov.client-secret", flags=FLAG_CREDENTIAL | FLAG_PRIORITIZE_DISK)

# GitHub Integration
register("github-app.id", default=0, flags=FLAG_AUTOMATOR_MODIFIABLE)
register("github-app.name", default="", flags=FLAG_AUTOMATOR_MODIFIABLE)
register("github-app.webhook-secret", default="", flags=FLAG_CREDENTIAL)
register("github-app.private-key", default="", flags=FLAG_CREDENTIAL)
register("github-app.client-id", flags=FLAG_PRIORITIZE_DISK | FLAG_AUTOMATOR_MODIFIABLE)
register("github-app.client-secret", flags=FLAG_CREDENTIAL | FLAG_PRIORITIZE_DISK)

# GitHub Auth
register(
    "github-login.client-id", default="", flags=FLAG_PRIORITIZE_DISK | FLAG_AUTOMATOR_MODIFIABLE
)
register("github-login.client-secret", default="", flags=FLAG_CREDENTIAL | FLAG_PRIORITIZE_DISK)
register(
    "github-login.require-verified-email",
    type=Bool,
    default=False,
    flags=FLAG_PRIORITIZE_DISK | FLAG_AUTOMATOR_MODIFIABLE,
)
register(
    "github-login.base-domain",
    default="github.com",
    flags=FLAG_PRIORITIZE_DISK | FLAG_AUTOMATOR_MODIFIABLE,
)
register(
    "github-login.api-domain",
    default="api.github.com",
    flags=FLAG_PRIORITIZE_DISK | FLAG_AUTOMATOR_MODIFIABLE,
)
register(
    "github-login.extended-permissions",
    type=Sequence,
    default=[],
    flags=FLAG_PRIORITIZE_DISK | FLAG_AUTOMATOR_MODIFIABLE,
)
register("github-login.organization", flags=FLAG_PRIORITIZE_DISK | FLAG_AUTOMATOR_MODIFIABLE)

# VSTS Integration
register("vsts.client-id", flags=FLAG_PRIORITIZE_DISK | FLAG_AUTOMATOR_MODIFIABLE)
register("vsts.client-secret", flags=FLAG_CREDENTIAL | FLAG_PRIORITIZE_DISK)
# VSTS Integration - with limited scopes
register("vsts-limited.client-id", flags=FLAG_PRIORITIZE_DISK | FLAG_AUTOMATOR_MODIFIABLE)
register("vsts-limited.client-secret", flags=FLAG_CREDENTIAL | FLAG_PRIORITIZE_DISK)

# PagerDuty Integration
register("pagerduty.app-id", default="", flags=FLAG_AUTOMATOR_MODIFIABLE)

# Vercel Integration
register("vercel.client-id", flags=FLAG_PRIORITIZE_DISK | FLAG_AUTOMATOR_MODIFIABLE)
register("vercel.client-secret", flags=FLAG_CREDENTIAL | FLAG_PRIORITIZE_DISK)
register("vercel.integration-slug", default="sentry", flags=FLAG_AUTOMATOR_MODIFIABLE)

# MsTeams Integration
register("msteams.client-id", flags=FLAG_PRIORITIZE_DISK | FLAG_AUTOMATOR_MODIFIABLE)
register("msteams.client-secret", flags=FLAG_CREDENTIAL | FLAG_PRIORITIZE_DISK)
register("msteams.app-id")

# Discord Integration
register("discord.application-id", flags=FLAG_PRIORITIZE_DISK | FLAG_AUTOMATOR_MODIFIABLE)
register("discord.public-key", flags=FLAG_PRIORITIZE_DISK | FLAG_AUTOMATOR_MODIFIABLE)
register("discord.bot-token", flags=FLAG_CREDENTIAL | FLAG_PRIORITIZE_DISK)
register("discord.client-secret", flags=FLAG_CREDENTIAL | FLAG_PRIORITIZE_DISK)

# AWS Lambda Integration
register("aws-lambda.access-key-id", flags=FLAG_PRIORITIZE_DISK | FLAG_AUTOMATOR_MODIFIABLE)
register("aws-lambda.secret-access-key", flags=FLAG_CREDENTIAL | FLAG_PRIORITIZE_DISK)
register("aws-lambda.cloudformation-url", flags=FLAG_AUTOMATOR_MODIFIABLE)
register("aws-lambda.account-number", default="943013980633", flags=FLAG_AUTOMATOR_MODIFIABLE)
register(
    "aws-lambda.node.layer-name", default="SentryNodeServerlessSDK", flags=FLAG_AUTOMATOR_MODIFIABLE
)
register("aws-lambda.node.layer-version", flags=FLAG_AUTOMATOR_MODIFIABLE)
register(
    "aws-lambda.python.layer-name",
    default="SentryPythonServerlessSDK",
    flags=FLAG_AUTOMATOR_MODIFIABLE,
)
register("aws-lambda.python.layer-version", flags=FLAG_AUTOMATOR_MODIFIABLE)
# the region of the host account we use for assuming the role
register("aws-lambda.host-region", default="us-east-2", flags=FLAG_AUTOMATOR_MODIFIABLE)
# the number of threads we should use to install Lambdas
register("aws-lambda.thread-count", default=100, flags=FLAG_AUTOMATOR_MODIFIABLE)

# Snuba
register(
    "snuba.search.pre-snuba-candidates-optimizer",
    type=Bool,
    default=False,
    flags=FLAG_AUTOMATOR_MODIFIABLE,
)
register(
    "snuba.search.pre-snuba-candidates-percentage", default=0.2, flags=FLAG_AUTOMATOR_MODIFIABLE
)
register(
    "snuba.search.project-group-count-cache-time",
    default=24 * 60 * 60,
    flags=FLAG_AUTOMATOR_MODIFIABLE,
)
register("snuba.search.min-pre-snuba-candidates", default=500, flags=FLAG_AUTOMATOR_MODIFIABLE)
register("snuba.search.max-pre-snuba-candidates", default=5000, flags=FLAG_AUTOMATOR_MODIFIABLE)
register("snuba.search.chunk-growth-rate", default=1.5, flags=FLAG_AUTOMATOR_MODIFIABLE)
register("snuba.search.max-chunk-size", default=2000, flags=FLAG_AUTOMATOR_MODIFIABLE)
register("snuba.search.max-total-chunk-time-seconds", default=30.0, flags=FLAG_AUTOMATOR_MODIFIABLE)
register("snuba.search.hits-sample-size", default=100, flags=FLAG_AUTOMATOR_MODIFIABLE)
register("snuba.track-outcomes-sample-rate", default=0.0, flags=FLAG_AUTOMATOR_MODIFIABLE)

# The percentage of tagkeys that we want to cache. Set to 1.0 in order to cache everything, <=0.0 to stop caching
register(
    "snuba.tagstore.cache-tagkeys-rate",
    default=0.0,
    flags=FLAG_PRIORITIZE_DISK | FLAG_AUTOMATOR_MODIFIABLE,
)

# Kafka Publisher
register("kafka-publisher.raw-event-sample-rate", default=0.0, flags=FLAG_AUTOMATOR_MODIFIABLE)
register("kafka-publisher.max-event-size", default=100000, flags=FLAG_AUTOMATOR_MODIFIABLE)

# Ingest refactor
register(
    "store.projects-normalize-in-rust-opt-in",
    type=Sequence,
    default=[],
    flags=FLAG_AUTOMATOR_MODIFIABLE,
)  # unused
register(
    "store.projects-normalize-in-rust-opt-out",
    type=Sequence,
    default=[],
    flags=FLAG_AUTOMATOR_MODIFIABLE,
)  # unused
# positive value means stable opt-in in the range 0.0 to 1.0, negative value
# means random opt-in with the same range.
register(
    "store.projects-normalize-in-rust-percent-opt-in", default=0.0, flags=FLAG_AUTOMATOR_MODIFIABLE
)  # unused

# From 0.0 to 1.0: Randomly disable normalization code in interfaces when loading from db
register("store.empty-interface-sample-rate", default=0.0, flags=FLAG_AUTOMATOR_MODIFIABLE)

# Enable multiple topics for eventstream. It allows specific event types to be sent
# to specific topic.
register(
    "store.eventstream-per-type-topic",
    default=False,
    flags=FLAG_PRIORITIZE_DISK | FLAG_AUTOMATOR_MODIFIABLE,
)

# if this is turned to `True` sentry will behave like relay would do with
# regards to filter responses.
register("store.lie-about-filter-status", default=False, flags=FLAG_AUTOMATOR_MODIFIABLE)

# Toggles between processing transactions directly in the ingest consumer
# (``False``) and spawning a save_event task (``True``).
register("store.transactions-celery", default=False, flags=FLAG_AUTOMATOR_MODIFIABLE)  # unused

# Symbolicator refactors
# - Disabling minidump stackwalking in endpoints
register(
    "symbolicator.minidump-refactor-projects-opt-in",
    type=Sequence,
    default=[],
    flags=FLAG_AUTOMATOR_MODIFIABLE,
)  # unused
register(
    "symbolicator.minidump-refactor-projects-opt-out",
    type=Sequence,
    default=[],
    flags=FLAG_AUTOMATOR_MODIFIABLE,
)  # unused
register(
    "symbolicator.minidump-refactor-random-sampling", default=0.0, flags=FLAG_AUTOMATOR_MODIFIABLE
)  # unused

# Enable use of Symbolicator Source Maps processing for specific projects.
register(
    "symbolicator.sourcemaps-processing-projects",
    type=Sequence,
    default=[],
    flags=FLAG_AUTOMATOR_MODIFIABLE,
)
# Enable use of Symbolicator Source Maps processing for fraction of projects.
register(
    "symbolicator.sourcemaps-processing-sample-rate", default=0.0, flags=FLAG_AUTOMATOR_MODIFIABLE
)
# Query and supply Bundle Indexes to Symbolicator SourceMap processing
register(
    "symbolicator.sourcemaps-bundle-index-sample-rate", default=0.0, flags=FLAG_AUTOMATOR_MODIFIABLE
)
# Refresh Bundle Indexes reported as used by symbolicator
register(
    "symbolicator.sourcemaps-bundle-index-refresh-sample-rate",
    default=0.0,
    flags=FLAG_AUTOMATOR_MODIFIABLE,
)

# Percentage of events that generate a random `worker_id` for symbolicator load balancing
register(
    "symbolicator.worker-id-randomization-sample-rate",
    default=0.0,
    flags=FLAG_AUTOMATOR_MODIFIABLE,
)

# Normalization after processors
register("store.normalize-after-processing", default=0.0, flags=FLAG_AUTOMATOR_MODIFIABLE)  # unused
register(
    "store.disable-trim-in-renormalization", default=0.0, flags=FLAG_AUTOMATOR_MODIFIABLE
)  # unused

# Data scrubbing in Rust
register("store.sample-rust-data-scrubber", default=0.0, flags=FLAG_AUTOMATOR_MODIFIABLE)  # unused
register("store.use-rust-data-scrubber", default=False, flags=FLAG_AUTOMATOR_MODIFIABLE)  # unused

# Post Process Error Hook Sampling
register(
    "post-process.use-error-hook-sampling", default=False, flags=FLAG_AUTOMATOR_MODIFIABLE
)  # unused
# From 0.0 to 1.0: Randomly enqueue process_resource_change task
register(
    "post-process.error-hook-sample-rate", default=0.0, flags=FLAG_AUTOMATOR_MODIFIABLE
)  # unused

# Transaction events
# True => kill switch to disable ingestion of transaction events for internal project.
register(
    "transaction-events.force-disable-internal-project",
    default=False,
    flags=FLAG_AUTOMATOR_MODIFIABLE,
)

# Moving signals and TSDB into outcomes consumer
register(
    "outcomes.signals-in-consumer-sample-rate", default=0.0, flags=FLAG_AUTOMATOR_MODIFIABLE
)  # unused
register(
    "outcomes.tsdb-in-consumer-sample-rate", default=0.0, flags=FLAG_AUTOMATOR_MODIFIABLE
)  # unused

# Node data save rate
register(
    "nodedata.cache-sample-rate",
    default=0.0,
    flags=FLAG_PRIORITIZE_DISK | FLAG_AUTOMATOR_MODIFIABLE,
)
register(
    "nodedata.cache-on-save", default=False, flags=FLAG_PRIORITIZE_DISK | FLAG_AUTOMATOR_MODIFIABLE
)

# Use nodestore for eventstore.get_events
register(
    "eventstore.use-nodestore",
    default=False,
    flags=FLAG_PRIORITIZE_DISK | FLAG_AUTOMATOR_MODIFIABLE,
)

# Alerts / Workflow incremental rollout rate. Tied to feature handlers in getsentry
register("workflow.rollout-rate", default=0, flags=FLAG_PRIORITIZE_DISK | FLAG_AUTOMATOR_MODIFIABLE)

# Performance metric alerts incremental rollout rate. Tied to feature handlers
# in getsentry
register(
    "incidents-performance.rollout-rate",
    default=0,
    flags=FLAG_PRIORITIZE_DISK | FLAG_AUTOMATOR_MODIFIABLE,
)

# Max number of tags to combine in a single query in Discover2 tags facet.
register(
    "discover2.max_tags_to_combine",
    default=3,
    flags=FLAG_PRIORITIZE_DISK | FLAG_AUTOMATOR_MODIFIABLE,
)

# Enables setting a sampling rate when producing the tag facet.
register(
    "discover2.tags_facet_enable_sampling",
    default=True,
    flags=FLAG_PRIORITIZE_DISK | FLAG_AUTOMATOR_MODIFIABLE,
)

# Killswitch for datascrubbing after stacktrace processing. Set to False to
# disable datascrubbers.
register("processing.can-use-scrubbers", default=True, flags=FLAG_AUTOMATOR_MODIFIABLE)

# Enable use of symbolic-sourcemapcache for JavaScript Source Maps processing.
# Set this value of the fraction of projects that you want to use it for.
register(
    "processing.sourcemapcache-processor", default=0.0, flags=FLAG_AUTOMATOR_MODIFIABLE
)  # unused

# Killswitch for sending internal errors to the internal project or
# `SENTRY_SDK_CONFIG.relay_dsn`. Set to `0` to only send to
# `SENTRY_SDK_CONFIG.dsn` (the "upstream transport") and nothing else.
#
# Note: A value that is neither 0 nor 1 is regarded as 0
register("store.use-relay-dsn-sample-rate", default=1, flags=FLAG_AUTOMATOR_MODIFIABLE)

# A rate to apply to any events denoted as experimental to be sent to an experimental dsn.
register("store.use-experimental-dsn-sample-rate", default=0.0, flags=FLAG_AUTOMATOR_MODIFIABLE)

# Mock out integrations and services for tests
register("mocks.jira", default=False, flags=FLAG_AUTOMATOR_MODIFIABLE)

# Record statistics about event payloads and their compressibility
register(
    "store.nodestore-stats-sample-rate", default=0.0, flags=FLAG_AUTOMATOR_MODIFIABLE
)  # unused

# Killswitch to stop storing any reprocessing payloads.
register("store.reprocessing-force-disable", default=False, flags=FLAG_AUTOMATOR_MODIFIABLE)

register(
    "store.race-free-group-creation-force-disable", default=False, flags=FLAG_AUTOMATOR_MODIFIABLE
)

# Option to enable dart deobfuscation on ingest
register(
    "processing.view-hierarchies-dart-deobfuscation", default=0.0, flags=FLAG_AUTOMATOR_MODIFIABLE
)

# Enable calling the severity modeling API on group creation
register(
    "processing.calculate-severity-on-group-creation",
    default=False,
    flags=FLAG_AUTOMATOR_MODIFIABLE,
)


# ## sentry.killswitches
#
# The following options are documented in sentry.killswitches in more detail
register(
    "store.load-shed-group-creation-projects", type=Any, default=[], flags=FLAG_AUTOMATOR_MODIFIABLE
)
register("store.load-shed-pipeline-projects", type=Any, default=[], flags=FLAG_AUTOMATOR_MODIFIABLE)
register(
    "store.load-shed-parsed-pipeline-projects",
    type=Any,
    default=[],
    flags=FLAG_AUTOMATOR_MODIFIABLE,
)
register(
    "store.load-shed-save-event-projects", type=Any, default=[], flags=FLAG_AUTOMATOR_MODIFIABLE
)
register(
    "store.load-shed-process-event-projects", type=Any, default=[], flags=FLAG_AUTOMATOR_MODIFIABLE
)
register(
    "store.load-shed-symbolicate-event-projects",
    type=Any,
    default=[],
    flags=FLAG_AUTOMATOR_MODIFIABLE,
)
register(
    "store.save-event-highcpu-platforms", type=Sequence, default=[], flags=FLAG_AUTOMATOR_MODIFIABLE
)
# For platform belongs to store.save-event-highcpu-platforms option, we want to reroute
# events to highcpu dedicated queue. During rollout, I would like to have an option to control
# the percentage of traffic to route to highcpu dedicated queue, so I can route
# small amount of traffic to new highcpu worker pool, and observe the worker throughput
# to adjust autoscaling. Once we verify the deployment, we can remove the usage for this
# option.
register("store.save-event-highcpu-percentage", default=0.0, flags=FLAG_AUTOMATOR_MODIFIABLE)
register(
    "store.symbolicate-event-lpq-never", type=Sequence, default=[], flags=FLAG_AUTOMATOR_MODIFIABLE
)
register(
    "store.symbolicate-event-lpq-always", type=Sequence, default=[], flags=FLAG_AUTOMATOR_MODIFIABLE
)
register(
    "post_process.get-autoassign-owners", type=Sequence, default=[], flags=FLAG_AUTOMATOR_MODIFIABLE
)
register(
    "api.organization.disable-last-deploys",
    type=Sequence,
    default=[],
    flags=FLAG_AUTOMATOR_MODIFIABLE,
)

# Switch for more performant project counter incr
register(
    "store.projectcounter-modern-upsert-sample-rate", default=0.0, flags=FLAG_AUTOMATOR_MODIFIABLE
)

# Run an experimental grouping config in background for performance analysis
register("store.background-grouping-config-id", default=None, flags=FLAG_AUTOMATOR_MODIFIABLE)

# Fraction of events that will pass through background grouping
register("store.background-grouping-sample-rate", default=0.0, flags=FLAG_AUTOMATOR_MODIFIABLE)

# True if background grouping should run before secondary and primary grouping
register("store.background-grouping-before", default=False, flags=FLAG_AUTOMATOR_MODIFIABLE)

# Store release files bundled as zip files
register(
    "processing.save-release-archives", default=False, flags=FLAG_AUTOMATOR_MODIFIABLE
)  # unused

# Minimum number of files in an archive. Archives with fewer files are extracted and have their
# contents stored as separate release files.
register("processing.release-archive-min-files", default=10, flags=FLAG_AUTOMATOR_MODIFIABLE)

# Try to read release artifacts from zip archives
register(
    "processing.use-release-archives-sample-rate", default=0.0, flags=FLAG_AUTOMATOR_MODIFIABLE
)  # unused

# All Relay options (statically authenticated Relays can be registered here)
register("relay.static_auth", default={}, flags=FLAG_NOSTORE)

# Tell Relay to stop extracting metrics from transaction payloads (see killswitches)
# Example value: [{"project_id": 42}, {"project_id": 123}]
register("relay.drop-transaction-metrics", default=[], flags=FLAG_AUTOMATOR_MODIFIABLE)

# [Unused] Sample rate for opting in orgs into transaction metrics extraction.
register("relay.transaction-metrics-org-sample-rate", default=0.0, flags=FLAG_AUTOMATOR_MODIFIABLE)

# Write new kafka headers in eventstream
register("eventstream:kafka-headers", default=True, flags=FLAG_AUTOMATOR_MODIFIABLE)

# Post process forwarder options
# Gets data from Kafka headers
register("post-process-forwarder:kafka-headers", default=True, flags=FLAG_AUTOMATOR_MODIFIABLE)

# Subscription queries sampling rate
register("subscriptions-query.sample-rate", default=0.01, flags=FLAG_AUTOMATOR_MODIFIABLE)

# The ratio of symbolication requests for which metrics will be submitted to redis.
#
# This is to allow gradual rollout of metrics collection for symbolication requests and can be
# removed once it is fully rolled out.
register(
    "symbolicate-event.low-priority.metrics.submission-rate",
    default=0.0,
    flags=FLAG_AUTOMATOR_MODIFIABLE,
)

# Sampling rate for controlled rollout of a change where ignest-consumer spawns
# special save_event task for transactions avoiding the preprocess.
register(
    "store.save-transactions-ingest-consumer-rate", default=0.0, flags=FLAG_AUTOMATOR_MODIFIABLE
)

# Drop delete_old_primary_hash messages for a particular project.
register("reprocessing2.drop-delete-old-primary-hash", default=[], flags=FLAG_AUTOMATOR_MODIFIABLE)

# BEGIN PROJECT ABUSE QUOTAS

# Example:
# >>> org = Organization.objects.get(slug='foo')
# >>> org.update_option("project-abuse-quota.transaction-limit", 42)
# >>> for q in SubscriptionQuota()._get_abuse_quotas(org): print(q.to_json())
# {'id': 'pat', 'scope': 'project', 'categories': ['transaction'], 'limit': 420, 'window': 10, 'reasonCode': 'project_abuse_limit'}
# You can see that for this organization, 42 transactions per second
# is effectively enforced as 420/s because the rate limiting window is 10 seconds.

# DEPRECATED (only in use by getsentry).
# Use "project-abuse-quota.window" instead.
register(
    "getsentry.rate-limit.window",
    type=Int,
    default=10,
    flags=FLAG_PRIORITIZE_DISK | FLAG_AUTOMATOR_MODIFIABLE,
)

# Relay isn't effective at enforcing 1s windows - 10 seconds has worked well.
# If the limit is negative, then it means completely blocked.
# I don't see this value needing to be tweaked on a per-org basis,
# so for now the org option "project-abuse-quota.window" doesn't do anything.
register(
    "project-abuse-quota.window",
    type=Int,
    default=10,
    flags=FLAG_PRIORITIZE_DISK | FLAG_AUTOMATOR_MODIFIABLE,
)

# DEPRECATED. Use "project-abuse-quota.error-limit" instead.
# This is set to 0: don't limit by default, because it is configured in production.
# The DEPRECATED org option override is "sentry:project-error-limit".
register(
    "getsentry.rate-limit.project-errors",
    type=Int,
    default=0,
    flags=FLAG_PRIORITIZE_DISK | FLAG_AUTOMATOR_MODIFIABLE,
)
# DEPRECATED. Use "project-abuse-quota.transaction-limit" instead.
# This is set to 0: don't limit by default, because it is configured in production.
# The DEPRECATED org option override is "sentry:project-transaction-limit".
register(
    "getsentry.rate-limit.project-transactions",
    type=Int,
    default=0,
    flags=FLAG_PRIORITIZE_DISK | FLAG_AUTOMATOR_MODIFIABLE,
)

# These are set to 0: don't limit by default.
# These have yet to be configured in production.
# For errors and transactions, the above DEPRECATED options take
# precedence for now, until we decide on values to set for all these.
# Set the same key as an org option which will override these values for the org.
# Similarly, for now, the DEPRECATED org options "sentry:project-error-limit"
# and "sentry:project-transaction-limit" take precedence.
register(
    "project-abuse-quota.error-limit",
    type=Int,
    default=0,
    flags=FLAG_PRIORITIZE_DISK | FLAG_AUTOMATOR_MODIFIABLE,
)
register(
    "project-abuse-quota.transaction-limit",
    type=Int,
    default=0,
    flags=FLAG_PRIORITIZE_DISK | FLAG_AUTOMATOR_MODIFIABLE,
)
register(
    "project-abuse-quota.attachment-limit",
    type=Int,
    default=0,
    flags=FLAG_PRIORITIZE_DISK | FLAG_AUTOMATOR_MODIFIABLE,
)
register(
    "project-abuse-quota.session-limit",
    type=Int,
    default=0,
    flags=FLAG_PRIORITIZE_DISK | FLAG_AUTOMATOR_MODIFIABLE,
)

# END PROJECT ABUSE QUOTAS

# Send event messages for specific project IDs to random partitions in Kafka
# contents are a list of project IDs to message types to be randomly assigned
# e.g. [{"project_id": 2, "message_type": "error"}, {"project_id": 3, "message_type": "transaction"}]
register(
    "kafka.send-project-events-to-random-partitions", default=[], flags=FLAG_AUTOMATOR_MODIFIABLE
)

# Rate to project_configs_v3, no longer used.
register("relay.project-config-v3-enable", default=0.0, flags=FLAG_AUTOMATOR_MODIFIABLE)

# [Unused] Use zstandard compression in redis project config cache
# Set this value to a list of DSNs.
register(
    "relay.project-config-cache-compress", default=[], flags=FLAG_AUTOMATOR_MODIFIABLE
)  # unused

# [Unused] Use zstandard compression in redis project config cache
# Set this value of the fraction of config writes you want to compress.
register(
    "relay.project-config-cache-compress-sample-rate", default=0.0, flags=FLAG_AUTOMATOR_MODIFIABLE
)  # unused

# default brownout crontab for api deprecations
register(
    "api.deprecation.brownout-cron",
    default="0 12 * * *",
    type=String,
    flags=FLAG_AUTOMATOR_MODIFIABLE,
)
# Brownout duration to be stored in ISO8601 format for durations (See https://en.wikipedia.org/wiki/ISO_8601#Durations)
register("api.deprecation.brownout-duration", default="PT1M", flags=FLAG_AUTOMATOR_MODIFIABLE)

# Option to disable misbehaving use case IDs
register("sentry-metrics.indexer.disabled-namespaces", default=[], flags=FLAG_AUTOMATOR_MODIFIABLE)

# A slow rollout option for writing "new" cache keys
# as the transition from UseCaseKey to UseCaseID occurs
register(
    "sentry-metrics.indexer.cache-key-rollout-rate", default=0.0, flags=FLAG_AUTOMATOR_MODIFIABLE
)

# A option for double writing old and new cache keys
# for the same transition
register(
    "sentry-metrics.indexer.cache-key-double-write", default=False, flags=FLAG_AUTOMATOR_MODIFIABLE
)

# An option to tune the percentage of cache keys that gets replenished during indexer resolve
register(
    "sentry-metrics.indexer.disable-memcache-replenish-rollout",
    default=0.0,
    flags=FLAG_AUTOMATOR_MODIFIABLE,
)

# Global and per-organization limits on the writes to the string indexer's DB.
#
# Format is a list of dictionaries of format {
#   "window_seconds": ...,
#   "granularity_seconds": ...,
#   "limit": ...
# }
#
# See sentry.ratelimiters.sliding_windows for an explanation of what each of
# those terms mean.
#
# Note that changing either window or granularity_seconds of a limit will
# effectively reset it, as the previous data can't/won't be converted.
register(
    "sentry-metrics.writes-limiter.limits.performance.per-org",
    default=[],
    flags=FLAG_AUTOMATOR_MODIFIABLE,
)
register(
    "sentry-metrics.writes-limiter.limits.transactions.per-org",
    default=[],
    flags=FLAG_AUTOMATOR_MODIFIABLE,
)
register(
    "sentry-metrics.writes-limiter.limits.sessions.per-org",
    default=[],
    flags=FLAG_AUTOMATOR_MODIFIABLE,
)
register(
    "sentry-metrics.writes-limiter.limits.spans.per-org",
    default=[],
    flags=FLAG_AUTOMATOR_MODIFIABLE,
)
register(
    "sentry-metrics.writes-limiter.limits.releasehealth.per-org",
    default=[],
    flags=FLAG_AUTOMATOR_MODIFIABLE,
)
register(
    "sentry-metrics.writes-limiter.limits.custom.per-org",
    default=[],
    flags=FLAG_AUTOMATOR_MODIFIABLE,
)
register(
    "sentry-metrics.writes-limiter.limits.generic-metrics.per-org",
    default=[],
    flags=FLAG_AUTOMATOR_MODIFIABLE,
)

register(
    "sentry-metrics.writes-limiter.limits.performance.global",
    default=[],
    flags=FLAG_AUTOMATOR_MODIFIABLE,
)
register(
    "sentry-metrics.writes-limiter.limits.transactions.global",
    default=[],
    flags=FLAG_AUTOMATOR_MODIFIABLE,
)
register(
    "sentry-metrics.writes-limiter.limits.sessions.global",
    default=[],
    flags=FLAG_AUTOMATOR_MODIFIABLE,
)
register(
    "sentry-metrics.writes-limiter.limits.spans.global",
    default=[],
    flags=FLAG_AUTOMATOR_MODIFIABLE,
)
register(
    "sentry-metrics.writes-limiter.limits.releasehealth.global",
    default=[],
    flags=FLAG_AUTOMATOR_MODIFIABLE,
)
register(
    "sentry-metrics.writes-limiter.limits.custom.global",
    default=[],
    flags=FLAG_AUTOMATOR_MODIFIABLE,
)
register(
    "sentry-metrics.writes-limiter.limits.generic-metrics.global",
    default=[],
    flags=FLAG_AUTOMATOR_MODIFIABLE,
)

register(
    "sentry-metrics.writes-limiter.apply-uca-limiting",
    default=True,
    flags=FLAG_AUTOMATOR_MODIFIABLE,
)
# per-organization limits on the number of timeseries that can be observed in
# each window.
#
# Format is a list of dictionaries of format {
#   "window_seconds": ...,
#   "granularity_seconds": ...,
#   "limit": ...
# }
#
# See sentry.ratelimiters.cardinality for an explanation of what each of
# those terms mean.
#
# Note that changing either window or granularity_seconds of a limit will
# effectively reset it, as the previous data can't/won't be converted.
register(
    "sentry-metrics.cardinality-limiter.limits.performance.per-org",
    default=[
        {"window_seconds": 3600, "granularity_seconds": 600, "limit": 10000},
    ],
    flags=FLAG_AUTOMATOR_MODIFIABLE,
)
register(
    "sentry-metrics.cardinality-limiter.limits.releasehealth.per-org",
    default=[],
    flags=FLAG_AUTOMATOR_MODIFIABLE,
)
register(
    "sentry-metrics.cardinality-limiter.limits.transactions.per-org",
    default=[
        {"window_seconds": 3600, "granularity_seconds": 600, "limit": 10000},
    ],
    flags=FLAG_AUTOMATOR_MODIFIABLE,
)
register(
    "sentry-metrics.cardinality-limiter.limits.sessions.per-org",
    default=[],
    flags=FLAG_AUTOMATOR_MODIFIABLE,
)
register(
    "sentry-metrics.cardinality-limiter.limits.spans.per-org",
    default=[
        {"window_seconds": 3600, "granularity_seconds": 600, "limit": 10000},
    ],
    flags=FLAG_AUTOMATOR_MODIFIABLE,
)
register(
    "sentry-metrics.cardinality-limiter.limits.custom.per-org",
    default=[
        {"window_seconds": 3600, "granularity_seconds": 600, "limit": 10000},
    ],
    flags=FLAG_AUTOMATOR_MODIFIABLE,
)
register(
    "sentry-metrics.cardinality-limiter.limits.generic-metrics.per-org",
    default=[
        {"window_seconds": 3600, "granularity_seconds": 600, "limit": 10000},
    ],
    flags=FLAG_AUTOMATOR_MODIFIABLE,
)
register(
    "sentry-metrics.cardinality-limiter.orgs-rollout-rate",
    default=1.0,
    flags=FLAG_AUTOMATOR_MODIFIABLE,
)
register(
    "sentry-metrics.cardinality-limiter-rh.orgs-rollout-rate",
    default=0.0,
    flags=FLAG_AUTOMATOR_MODIFIABLE,
)

register(
    "sentry-metrics.producer-schema-validation.release-health.rollout-rate",
    default=0.0,
    flags=FLAG_AUTOMATOR_MODIFIABLE,
)
register(
    "sentry-metrics.producer-schema-validation.performance.rollout-rate",
    default=0.0,
    flags=FLAG_AUTOMATOR_MODIFIABLE,
)

# Flag to determine whether abnormal_mechanism tag should be extracted
register(
    "sentry-metrics.releasehealth.abnormal-mechanism-extraction-rate",
    default=0.0,
    flags=FLAG_AUTOMATOR_MODIFIABLE,
)

# Performance issue option for *all* performance issues detection
register("performance.issues.all.problem-detection", default=1.0, flags=FLAG_AUTOMATOR_MODIFIABLE)

# Individual system-wide options in case we need to turn off specific detectors for load concerns, ignoring the set project options.
register(
    "performance.issues.compressed_assets.problem-creation",
    default=1.0,
    flags=FLAG_AUTOMATOR_MODIFIABLE,
)
register(
    "performance.issues.compressed_assets.la-rollout", default=0.0, flags=FLAG_AUTOMATOR_MODIFIABLE
)
register(
    "performance.issues.compressed_assets.ea-rollout", default=0.0, flags=FLAG_AUTOMATOR_MODIFIABLE
)
register(
    "performance.issues.compressed_assets.ga-rollout", default=1.0, flags=FLAG_AUTOMATOR_MODIFIABLE
)
register(
    "performance.issues.consecutive_db.problem-creation",
    default=1.0,
    flags=FLAG_AUTOMATOR_MODIFIABLE,
)
register(
    "performance.issues.consecutive_db.la-rollout", default=0.0, flags=FLAG_AUTOMATOR_MODIFIABLE
)
register(
    "performance.issues.consecutive_db.ea-rollout", default=0.0, flags=FLAG_AUTOMATOR_MODIFIABLE
)
register(
    "performance.issues.consecutive_db.ga-rollout", default=1.0, flags=FLAG_AUTOMATOR_MODIFIABLE
)
register(
    "performance.issues.n_plus_one_db.problem-detection",
    default=1.0,
    flags=FLAG_AUTOMATOR_MODIFIABLE,
)
register(
    "performance.issues.n_plus_one_db.problem-creation",
    default=1.0,
    flags=FLAG_AUTOMATOR_MODIFIABLE,
)
register(
    "performance.issues.n_plus_one_db_ext.problem-creation",
    default=1.0,
    flags=FLAG_AUTOMATOR_MODIFIABLE,
)
register(
    "performance.issues.file_io_main_thread.problem-creation",
    default=1.0,
    flags=FLAG_AUTOMATOR_MODIFIABLE,
)
register(
    "performance.issues.db_main_thread.problem-creation",
    default=1.0,
    flags=FLAG_AUTOMATOR_MODIFIABLE,
)
register(
    "performance.issues.n_plus_one_api_calls.problem-creation",
    default=1.0,
    flags=FLAG_AUTOMATOR_MODIFIABLE,
)
register(
    "performance.issues.n_plus_one_api_calls.la-rollout",
    default=0.0,
    flags=FLAG_AUTOMATOR_MODIFIABLE,
)
register(
    "performance.issues.n_plus_one_api_calls.ea-rollout",
    default=0.0,
    flags=FLAG_AUTOMATOR_MODIFIABLE,
)
register(
    "performance.issues.n_plus_one_api_calls.ga-rollout",
    default=1.0,
    flags=FLAG_AUTOMATOR_MODIFIABLE,
)
register(
    "performance.issues.slow_db_query.problem-creation",
    default=1.0,
    flags=FLAG_AUTOMATOR_MODIFIABLE,
)
register(
    "performance.issues.slow_db_query.la-rollout", default=0.0, flags=FLAG_AUTOMATOR_MODIFIABLE
)
register(
    "performance.issues.slow_db_query.ea-rollout", default=0.0, flags=FLAG_AUTOMATOR_MODIFIABLE
)
register(
    "performance.issues.slow_db_query.ga-rollout", default=1.0, flags=FLAG_AUTOMATOR_MODIFIABLE
)
register(
    "performance.issues.render_blocking_assets.problem-creation",
    default=1.0,
    flags=FLAG_AUTOMATOR_MODIFIABLE,
)
register(
    "performance.issues.render_blocking_assets.la-rollout",
    default=0.0,
    flags=FLAG_AUTOMATOR_MODIFIABLE,
)
register(
    "performance.issues.render_blocking_assets.ea-rollout",
    default=0.0,
    flags=FLAG_AUTOMATOR_MODIFIABLE,
)
register(
    "performance.issues.render_blocking_assets.ga-rollout",
    default=1.0,
    flags=FLAG_AUTOMATOR_MODIFIABLE,
)
register(
    "performance.issues.m_n_plus_one_db.problem-creation",
    default=1.0,
    flags=FLAG_AUTOMATOR_MODIFIABLE,
)
register(
    "performance.issues.m_n_plus_one_db.la-rollout", default=0.0, flags=FLAG_AUTOMATOR_MODIFIABLE
)
register(
    "performance.issues.m_n_plus_one_db.ea-rollout", default=0.0, flags=FLAG_AUTOMATOR_MODIFIABLE
)
register(
    "performance.issues.m_n_plus_one_db.ga-rollout", default=1.0, flags=FLAG_AUTOMATOR_MODIFIABLE
)
register(
    "performance.issues.http_overhead.problem-creation",
    default=0.0,
    flags=FLAG_AUTOMATOR_MODIFIABLE,
)
register(
    "performance.issues.http_overhead.la-rollout", default=0.0, flags=FLAG_AUTOMATOR_MODIFIABLE
)
register(
    "performance.issues.http_overhead.ea-rollout", default=0.0, flags=FLAG_AUTOMATOR_MODIFIABLE
)
register(
    "performance.issues.http_overhead.ga-rollout", default=0.0, flags=FLAG_AUTOMATOR_MODIFIABLE
)
# Experimental issue
register(
    "performance.issues.duration_regression.problem-creation",
    default=0.0,
    flags=FLAG_AUTOMATOR_MODIFIABLE,
)
register(
    "performance.issues.duration_regression.la-rollout",
    default=0.0,
    flags=FLAG_AUTOMATOR_MODIFIABLE,
)
register(
    "performance.issues.duration_regression.ea-rollout",
    default=0.0,
    flags=FLAG_AUTOMATOR_MODIFIABLE,
)
register(
    "performance.issues.duration_regression.ga-rollout",
    default=0.0,
    flags=FLAG_AUTOMATOR_MODIFIABLE,
)
# Actual duration regression issue
register(
    "performance.issues.p95_duration_regression.problem-creation",
    default=0.0,
    flags=FLAG_AUTOMATOR_MODIFIABLE,
)
register(
    "performance.issues.p95_duration_regression.la-rollout",
    default=0.0,
    flags=FLAG_AUTOMATOR_MODIFIABLE,
)
register(
    "performance.issues.p95_duration_regression.ea-rollout",
    default=0.0,
    flags=FLAG_AUTOMATOR_MODIFIABLE,
)
register(
    "performance.issues.p95_duration_regression.ga-rollout",
    default=0.0,
    flags=FLAG_AUTOMATOR_MODIFIABLE,
)

# System-wide options for default performance detection settings for any org opted into the performance-issues-ingest feature. Meant for rollout.
register(
    "performance.issues.n_plus_one_db.count_threshold", default=5, flags=FLAG_AUTOMATOR_MODIFIABLE
)
register(
    "performance.issues.n_plus_one_db.duration_threshold",
    default=90.0,
    flags=FLAG_AUTOMATOR_MODIFIABLE,
)
register(
    "performance.issues.slow_db_query.duration_threshold",
    default=900.0,  # ms
    flags=FLAG_AUTOMATOR_MODIFIABLE,
)
register(
    "performance.issues.render_blocking_assets.fcp_minimum_threshold",
    default=2000.0,
    flags=FLAG_AUTOMATOR_MODIFIABLE,
)
register(
    "performance.issues.render_blocking_assets.fcp_maximum_threshold",
    default=10000.0,
    flags=FLAG_AUTOMATOR_MODIFIABLE,
)
register(
    "performance.issues.render_blocking_assets.fcp_ratio_threshold",
    default=0.33,
    flags=FLAG_AUTOMATOR_MODIFIABLE,
)
register(
    "performance.issues.render_blocking_assets.size_threshold",
    default=500000,
    flags=FLAG_AUTOMATOR_MODIFIABLE,
)
register(
    "performance.issues.consecutive_http.max_duration_between_spans",
    default=500,  # ms
    flags=FLAG_AUTOMATOR_MODIFIABLE,
)
register(
    "performance.issues.consecutive_http.consecutive_count_threshold",
    default=3,
    flags=FLAG_AUTOMATOR_MODIFIABLE,
)
register(
    "performance.issues.consecutive_http.span_duration_threshold",
    default=900,  # ms
    flags=FLAG_AUTOMATOR_MODIFIABLE,
)
register(
    "performance.issues.consecutive_http.min_time_saved_threshold",
    default=2000,  # ms
    flags=FLAG_AUTOMATOR_MODIFIABLE,
)
register(
    "performance.issues.large_http_payload.size_threshold",
    default=300000,
    flags=FLAG_AUTOMATOR_MODIFIABLE,
)  # 1MB
register(
    "performance.issues.db_on_main_thread.total_spans_duration_threshold",
    default=16,
    flags=FLAG_AUTOMATOR_MODIFIABLE,
)  # ms
register(
    "performance.issues.file_io_on_main_thread.total_spans_duration_threshold",
    default=16,
    flags=FLAG_AUTOMATOR_MODIFIABLE,
)  # ms
register(
    "performance.issues.uncompressed_asset.size_threshold",
    default=500 * 1024,
    flags=FLAG_AUTOMATOR_MODIFIABLE,
)  # 512 kilo bytes
register(
    "performance.issues.uncompressed_asset.duration_threshold",
    default=300,
    flags=FLAG_AUTOMATOR_MODIFIABLE,
)  # ms
register(
    "performance.issues.consecutive_db.min_time_saved_threshold",
    default=100,
    flags=FLAG_AUTOMATOR_MODIFIABLE,
)  # ms
register(
    "performance.issues.http_overhead.http_request_delay_threshold",
    default=500,
    flags=FLAG_AUTOMATOR_MODIFIABLE,
)  # ms
register(
    "performance.issues.n_plus_one_api_calls.total_duration",
    default=300,
    flags=FLAG_AUTOMATOR_MODIFIABLE,
)  # ms

# Dynamic Sampling system-wide options
# Size of the sliding window used for dynamic sampling. It is defaulted to 24 hours.
register("dynamic-sampling:sliding_window.size", default=24, flags=FLAG_AUTOMATOR_MODIFIABLE)
# Number of large transactions to retrieve from Snuba for transaction re-balancing.
register(
    "dynamic-sampling.prioritise_transactions.num_explicit_large_transactions",
    30,
    flags=FLAG_AUTOMATOR_MODIFIABLE,
)
# Number of large transactions to retrieve from Snuba for transaction re-balancing.
register(
    "dynamic-sampling.prioritise_transactions.num_explicit_small_transactions",
    0,
    flags=FLAG_AUTOMATOR_MODIFIABLE,
)
# Controls the intensity of dynamic sampling transaction rebalancing. 0.0 = explict rebalancing
# not performed, 1.0= full rebalancing (tries to bring everything to mean). Note that even at 0.0
# there will still be some rebalancing between the explicit and implicit transactions ( so setting rebalancing
# to 0.0 is not the same as no rebalancing. To effectively disable rebalancing set the number of explicit
# transactions to be rebalance (both small and large) to 0.
register(
    "dynamic-sampling.prioritise_transactions.rebalance_intensity",
    default=0.8,
    flags=FLAG_MODIFIABLE_RATE | FLAG_AUTOMATOR_MODIFIABLE,
)

register("hybrid_cloud.outbox_rate", default=0.0, flags=FLAG_AUTOMATOR_MODIFIABLE)
# Decides whether an incoming transaction triggers an update of the clustering rule applied to it.
register("txnames.bump-lifetime-sample-rate", default=0.1, flags=FLAG_AUTOMATOR_MODIFIABLE)
# Decides whether an incoming span triggers an update of the clustering rule applied to it.
register("span_descs.bump-lifetime-sample-rate", default=0.25, flags=FLAG_AUTOMATOR_MODIFIABLE)

# === Backpressure related runtime options ===

# Enables monitoring of services for backpressure management.
register("backpressure.monitoring.enabled", default=False, flags=FLAG_AUTOMATOR_MODIFIABLE)
# How often the monitor will check service health.
register("backpressure.monitoring.interval", default=5, flags=FLAG_AUTOMATOR_MODIFIABLE)

# Enables checking consumer health for backpressure management.
register("backpressure.checking.enabled", default=False, flags=FLAG_AUTOMATOR_MODIFIABLE)
# How often a consumer will check for its health in a debounced fassion.
register("backpressure.checking.interval", default=5, flags=FLAG_AUTOMATOR_MODIFIABLE)


# How long a status is persisted, which means that updates to health status can be paused for that long before consumers will assume things are unhealthy
register("backpressure.status_ttl", default=60, flags=FLAG_AUTOMATOR_MODIFIABLE)

# The high-watermark levels per-service which will mark a service as unhealthy.
# This should mirror the `SENTRY_PROCESSING_SERVICES` setting.
register(
    "backpressure.high_watermarks.celery",
    default=0.5,
    flags=FLAG_AUTOMATOR_MODIFIABLE,
)
register(
    "backpressure.high_watermarks.attachments-store",
    default=0.8,
    flags=FLAG_AUTOMATOR_MODIFIABLE,
)
register(
    "backpressure.high_watermarks.processing-store",
    default=0.8,
    flags=FLAG_AUTOMATOR_MODIFIABLE,
)
register(
    "backpressure.high_watermarks.processing-locks",
    default=0.8,
    flags=FLAG_AUTOMATOR_MODIFIABLE,
)
register(
    "backpressure.high_watermarks.post-process-locks",
    default=0.8,
    flags=FLAG_AUTOMATOR_MODIFIABLE,
)

# Control whether the artifact bundles assemble endpoint support the missing chunks check the enables the CLI to only
# upload missing chunks instead of the entire bundle again.
register(
    "sourcemaps.artifact_bundles.assemble_with_missing_chunks",
    default=False,
    flags=FLAG_AUTOMATOR_MODIFIABLE,
)

# Killswitch for monitor check-ins
register("crons.organization.disable-check-in", type=Sequence, default=[])

# Turns on and off the running for dynamic sampling collect_orgs.
register("dynamic-sampling.tasks.collect_orgs", default=False, flags=FLAG_MODIFIABLE_BOOL)

# Sets the timeout for webhooks
register(
    "sentry-apps.webhook.timeout.sec",
    default=1.0,
    flags=FLAG_AUTOMATOR_MODIFIABLE,
)

# The flag activates whether to send group attributes messages to kafka
register(
    "issues.group_attributes.send_kafka",
    default=False,
    flags=FLAG_MODIFIABLE_BOOL | FLAG_AUTOMATOR_MODIFIABLE,
)

# Enables statistical detectors for a project
register(
    "statistical_detectors.enable",
    default=False,
    flags=FLAG_PRIORITIZE_DISK | FLAG_AUTOMATOR_MODIFIABLE,
)
register(
    "statistical_detectors.enable.projects.performance",
    type=Sequence,
    default=[],
    flags=FLAG_PRIORITIZE_DISK | FLAG_AUTOMATOR_MODIFIABLE,
)
register(
    "statistical_detectors.enable.projects.profiling",
    type=Sequence,
    default=[],
    flags=FLAG_PRIORITIZE_DISK | FLAG_AUTOMATOR_MODIFIABLE,
)
register(
    "statistical_detectors.query.batch_size",
    type=Int,
    default=100,
    flags=FLAG_PRIORITIZE_DISK | FLAG_AUTOMATOR_MODIFIABLE,
)

register(
    "options_automator_slack_webhook_enabled",
    default=True,
    flags=FLAG_AUTOMATOR_MODIFIABLE,
)

register(
    "on_demand.max_alert_specs",
    default=50,
    flags=FLAG_AUTOMATOR_MODIFIABLE,
)

register(
    "on_demand.max_widget_specs",
    default=100,
    flags=FLAG_AUTOMATOR_MODIFIABLE,
)

register(
    "delightful_metrics.minimetrics_sample_rate",
    default=0.0,
    flags=FLAG_AUTOMATOR_MODIFIABLE,
)

register(
    "delightful_metrics.enable_envelope_forwarding",
    default=False,
    flags=FLAG_AUTOMATOR_MODIFIABLE,
)

register(
    "delightful_metrics.enable_envelope_serialization",
    default=False,
    flags=FLAG_AUTOMATOR_MODIFIABLE,
)

register(
    "delightful_metrics.enable_capture_envelope",
    default=False,
    flags=FLAG_AUTOMATOR_MODIFIABLE,
)

register(
    "delightful_metrics.enable_common_tags",
    default=False,
    flags=FLAG_AUTOMATOR_MODIFIABLE,
)

register(
    "outbox_replication.sentry_team.replication_version",
    type=Int,
    default=0,
    flags=FLAG_AUTOMATOR_MODIFIABLE,
)

register(
    "outbox_replication.sentry_organization.replication_version",
    type=Int,
    default=0,
    flags=FLAG_AUTOMATOR_MODIFIABLE,
)

register(
    "outbox_replication.sentry_authidentity.replication_version",
    type=Int,
    default=0,
    flags=FLAG_AUTOMATOR_MODIFIABLE,
)

register(
    "outbox_replication.sentry_authprovider.replication_version",
    type=Int,
    default=0,
    flags=FLAG_AUTOMATOR_MODIFIABLE,
)

register(
    "outbox_replication.sentry_organizationmember_teams.replication_version",
    type=Int,
    default=0,
    flags=FLAG_AUTOMATOR_MODIFIABLE,
)

register(
<<<<<<< HEAD
    "outbox_replication.sentry_organizationintegration.replication_version",
=======
    "outbox_replication.sentry_apikey.replication_version",
    type=Int,
    default=0,
    flags=FLAG_AUTOMATOR_MODIFIABLE,
)

register(
    "outbox_replication.auth_user.replication_version",
    type=Int,
    default=0,
    flags=FLAG_AUTOMATOR_MODIFIABLE,
)

register(
    "outbox_replication.sentry_organizationslugreservation.replication_version",
    type=Int,
    default=0,
    flags=FLAG_AUTOMATOR_MODIFIABLE,
)

register(
    "outbox_replication.sentry_userrole.replication_version",
    type=Int,
    default=0,
    flags=FLAG_AUTOMATOR_MODIFIABLE,
)

register(
    "outbox_replication.sentry_userrole_users.replication_version",
>>>>>>> 5a4c23f7
    type=Int,
    default=0,
    flags=FLAG_AUTOMATOR_MODIFIABLE,
)<|MERGE_RESOLUTION|>--- conflicted
+++ resolved
@@ -1643,15 +1643,20 @@
 )
 
 register(
-<<<<<<< HEAD
     "outbox_replication.sentry_organizationintegration.replication_version",
-=======
+    type=Int,
+    default=0,
+    flags=FLAG_AUTOMATOR_MODIFIABLE,
+)
+
+register(
     "outbox_replication.sentry_apikey.replication_version",
     type=Int,
     default=0,
     flags=FLAG_AUTOMATOR_MODIFIABLE,
 )
 
+
 register(
     "outbox_replication.auth_user.replication_version",
     type=Int,
@@ -1675,7 +1680,6 @@
 
 register(
     "outbox_replication.sentry_userrole_users.replication_version",
->>>>>>> 5a4c23f7
     type=Int,
     default=0,
     flags=FLAG_AUTOMATOR_MODIFIABLE,
