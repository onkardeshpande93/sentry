--- conflicted
+++ resolved
@@ -1605,85 +1605,4 @@
     "delightful_metrics.enable_common_tags",
     default=False,
     flags=FLAG_AUTOMATOR_MODIFIABLE,
-<<<<<<< HEAD
-)
-
-register(
-    "outbox_replication.sentry_team.replication_version",
-    type=Int,
-    default=0,
-    flags=FLAG_AUTOMATOR_MODIFIABLE,
-)
-
-register(
-    "outbox_replication.sentry_organization.replication_version",
-    type=Int,
-    default=0,
-    flags=FLAG_AUTOMATOR_MODIFIABLE,
-)
-
-register(
-    "outbox_replication.sentry_authidentity.replication_version",
-    type=Int,
-    default=0,
-    flags=FLAG_AUTOMATOR_MODIFIABLE,
-)
-
-register(
-    "outbox_replication.sentry_authprovider.replication_version",
-    type=Int,
-    default=0,
-    flags=FLAG_AUTOMATOR_MODIFIABLE,
-)
-
-register(
-    "outbox_replication.sentry_organizationmember_teams.replication_version",
-    type=Int,
-    default=0,
-    flags=FLAG_AUTOMATOR_MODIFIABLE,
-)
-
-register(
-    "outbox_replication.sentry_organizationintegration.replication_version",
-    type=Int,
-    default=0,
-    flags=FLAG_AUTOMATOR_MODIFIABLE,
-)
-
-register(
-    "outbox_replication.sentry_apikey.replication_version",
-    type=Int,
-    default=0,
-    flags=FLAG_AUTOMATOR_MODIFIABLE,
-)
-
-
-register(
-    "outbox_replication.auth_user.replication_version",
-    type=Int,
-    default=0,
-    flags=FLAG_AUTOMATOR_MODIFIABLE,
-)
-
-register(
-    "outbox_replication.sentry_organizationslugreservation.replication_version",
-    type=Int,
-    default=0,
-    flags=FLAG_AUTOMATOR_MODIFIABLE,
-)
-
-register(
-    "outbox_replication.sentry_userrole.replication_version",
-    type=Int,
-    default=0,
-    flags=FLAG_AUTOMATOR_MODIFIABLE,
-)
-
-register(
-    "outbox_replication.sentry_userrole_users.replication_version",
-    type=Int,
-    default=0,
-    flags=FLAG_AUTOMATOR_MODIFIABLE,
-=======
->>>>>>> 806b38cd
 )