--- conflicted
+++ resolved
@@ -8,24 +8,8 @@
 from .react_page import ReactPageView
 
 
-<<<<<<< HEAD
-def _get_project_ids(request, organization):
-    if is_active_superuser(request):
-        return Project.objects.filter(
-            status=ProjectStatus.VISIBLE, organization_id=organization.id
-        ).values_list("id", flat=True)
-    else:
-        return request.access.visible_project_ids
-
-
 class NewestPerformanceIssueView(ReactPageView):
     def handle(self, request: Request, organization, **kwargs) -> Response:
-        project_ids = _get_project_ids(request, organization)
-
-=======
-class NewestPerformanceIssueView(ReactPageView):
-    def handle(self, request: Request, organization, **kwargs) -> Response:
->>>>>>> 44a1ce3e
         group = (
             Group.objects.filter(
                 project_id__in=request.access.accessible_project_ids,
