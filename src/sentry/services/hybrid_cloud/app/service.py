# Please do not use
#     from __future__ import annotations
# in modules such as this one where hybrid cloud data models or service classes are
# defined, because we want to reflect on type annotations and avoid forward references.

import abc
from typing import TYPE_CHECKING, Any, List, Mapping, Optional, cast

from sentry.services.hybrid_cloud.app import (
    RpcAlertRuleActionResult,
    RpcSentryApp,
    RpcSentryAppComponent,
    RpcSentryAppEventData,
    RpcSentryAppInstallation,
    RpcSentryAppService,
    SentryAppInstallationFilterArgs,
)
from sentry.services.hybrid_cloud.filter_query import OpaqueSerializedResponse
from sentry.services.hybrid_cloud.rpc import RpcService, rpc_method
from sentry.services.hybrid_cloud.user import RpcUser
from sentry.silo import SiloMode

if TYPE_CHECKING:
<<<<<<< HEAD
    from sentry.mediators.external_requests.alert_rule_action_requester import AlertRuleActionResult
=======
    from sentry.services.hybrid_cloud.auth import AuthenticationContext
>>>>>>> 6e4eb326


class AppService(RpcService):
    key = "app"
    local_mode = SiloMode.CONTROL

    @classmethod
    def get_local_implementation(cls) -> RpcService:
        from sentry.services.hybrid_cloud.app.impl import DatabaseBackedAppService

        return DatabaseBackedAppService()

    @rpc_method
    @abc.abstractmethod
    def serialize_many(
        self,
        *,
        filter: SentryAppInstallationFilterArgs,
        as_user: Optional[RpcUser] = None,
    ) -> List[OpaqueSerializedResponse]:
        pass

    @rpc_method
    @abc.abstractmethod
    def get_many(
        self, *, filter: SentryAppInstallationFilterArgs
    ) -> List[RpcSentryAppInstallation]:
        pass

    @rpc_method
    @abc.abstractmethod
    def find_installation_by_proxy_user(
        self, *, proxy_user_id: int, organization_id: int
    ) -> Optional[RpcSentryAppInstallation]:
        pass

    @rpc_method
    @abc.abstractmethod
    def get_installed_for_organization(
        self,
        *,
        organization_id: int,
    ) -> List[RpcSentryAppInstallation]:
        pass

    @rpc_method
    @abc.abstractmethod
    def get_sentry_app_by_slug(self, *, slug: str) -> Optional[RpcSentryApp]:
        pass

    @rpc_method
    @abc.abstractmethod
    def find_alertable_services(self, *, organization_id: int) -> List[RpcSentryAppService]:
        pass

    @rpc_method
    @abc.abstractmethod
    def find_service_hook_sentry_app(self, *, api_application_id: int) -> Optional[RpcSentryApp]:
        pass

    @rpc_method
    @abc.abstractmethod
    def get_custom_alert_rule_actions(
        self,
        *,
        event_data: RpcSentryAppEventData,
        organization_id: int,
        project_slug: Optional[str],
    ) -> List[Mapping[str, Any]]:
        pass

    @rpc_method
    @abc.abstractmethod
    def find_app_components(self, *, app_id: int) -> List[RpcSentryAppComponent]:
        pass

    @rpc_method
    @abc.abstractmethod
    def get_related_sentry_app_components(
        self,
        *,
        organization_ids: List[int],
        sentry_app_ids: List[int],
        type: str,
        group_by: str = "sentry_app_id",
    ) -> Mapping[str, Any]:
        pass

    @rpc_method
    @abc.abstractmethod
    def trigger_sentry_app_action_creators(
        self, *, fields: List[Mapping[str, Any]], install_uuid: Optional[str]
    ) -> RpcAlertRuleActionResult:
        pass


app_service = cast(AppService, AppService.create_delegation())<|MERGE_RESOLUTION|>--- conflicted
+++ resolved
@@ -4,7 +4,7 @@
 # defined, because we want to reflect on type annotations and avoid forward references.
 
 import abc
-from typing import TYPE_CHECKING, Any, List, Mapping, Optional, cast
+from typing import Any, List, Mapping, Optional, cast
 
 from sentry.services.hybrid_cloud.app import (
     RpcAlertRuleActionResult,
@@ -19,13 +19,6 @@
 from sentry.services.hybrid_cloud.rpc import RpcService, rpc_method
 from sentry.services.hybrid_cloud.user import RpcUser
 from sentry.silo import SiloMode
-
-if TYPE_CHECKING:
-<<<<<<< HEAD
-    from sentry.mediators.external_requests.alert_rule_action_requester import AlertRuleActionResult
-=======
-    from sentry.services.hybrid_cloud.auth import AuthenticationContext
->>>>>>> 6e4eb326
 
 
 class AppService(RpcService):
