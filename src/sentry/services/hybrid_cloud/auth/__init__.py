--- conflicted
+++ resolved
@@ -5,33 +5,22 @@
 import contextlib
 from dataclasses import dataclass, field
 from enum import IntEnum
-<<<<<<< HEAD
-from typing import TYPE_CHECKING, Any, Dict, Generator, List, Mapping, Optional, Tuple, Type
-=======
-from typing import Any, Dict, Generator, List, Mapping, Tuple, Type
->>>>>>> b361b24a
+from typing import Any, Dict, Generator, List, Mapping, Optional, Tuple, Type
 
 from django.contrib.auth.models import AnonymousUser
-from pydantic.fields import Field
 from rest_framework.authentication import BaseAuthentication
 from rest_framework.request import Request
 
 from sentry.api.authentication import ApiKeyAuthentication, TokenAuthentication
 from sentry.relay.utils import get_header_relay_id, get_header_relay_signature
-<<<<<<< HEAD
 from sentry.services.hybrid_cloud import (
     InterfaceWithLifecycle,
     SiloDataInterface,
     silo_mode_delegation,
     stubbed,
 )
-from sentry.services.hybrid_cloud.organization import ApiOrganization, ApiOrganizationMember
-from sentry.services.hybrid_cloud.user import APIUser
-=======
-from sentry.services.hybrid_cloud import InterfaceWithLifecycle, silo_mode_delegation, stubbed
 from sentry.services.hybrid_cloud.organization import RpcOrganization, RpcOrganizationMember
 from sentry.services.hybrid_cloud.user import RpcUser
->>>>>>> b361b24a
 from sentry.silo import SiloMode
 from sentry.utils.linksign import find_signature
 
@@ -171,11 +160,7 @@
     return DatabaseBackedAuthService()
 
 
-<<<<<<< HEAD
-class ApiMemberSsoState(SiloDataInterface):
-=======
-@dataclass
-class RpcAuthState:
+class RpcAuthState(SiloDataInterface):
     sso_state: RpcMemberSsoState
     permissions: List[str]
 
@@ -183,20 +168,12 @@
 ApiAuthState = RpcAuthState
 
 
-@dataclass(eq=True)
-class RpcMemberSsoState:
->>>>>>> b361b24a
+class RpcMemberSsoState(SiloDataInterface):
     is_required: bool = False
     is_valid: bool = False
 
 
-<<<<<<< HEAD
-class ApiAuthState(SiloDataInterface):
-    sso_state: ApiMemberSsoState
-    permissions: List[str]
-=======
 ApiMemberSsoState = RpcMemberSsoState
->>>>>>> b361b24a
 
 
 @dataclass
@@ -342,26 +319,11 @@
     user_from_signed_request: bool = False
 
 
-<<<<<<< HEAD
-class ApiAuthProviderFlags(SiloDataInterface):
-=======
-@dataclass(eq=True, frozen=True)
-class RpcAuthProviderFlags:
->>>>>>> b361b24a
+class RpcAuthProviderFlags(SiloDataInterface):
     allow_unlinked: bool = False
     scim_enabled: bool = False
 
 
-<<<<<<< HEAD
-class ApiAuthProvider(SiloDataInterface):
-    id: int = -1
-    organization_id: int = -1
-    provider: str = ""
-    flags: ApiAuthProviderFlags = Field(default_factory=lambda: ApiAuthProviderFlags())
-
-
-class ApiAuthIdentity(SiloDataInterface):
-=======
 RpcAuthProviderFlags
 
 
@@ -376,28 +338,19 @@
 ApiAuthProvider = RpcAuthProvider
 
 
-@dataclass
-class RpcAuthIdentity:
->>>>>>> b361b24a
+class RpcAuthIdentity(SiloDataInterface):
     id: int = -1
     user_id: int = -1
     provider_id: int = -1
     ident: str = ""
 
 
-<<<<<<< HEAD
-class ApiOrganizationAuthConfig(SiloDataInterface):
+ApiAuthIdentity = RpcAuthIdentity
+
+
+class RpcOrganizationAuthConfig(SiloDataInterface):
     organization_id: int = -1
-    auth_provider: Optional[ApiAuthProvider] = None
-=======
-ApiAuthIdentity = RpcAuthIdentity
-
-
-@dataclass(eq=True)
-class RpcOrganizationAuthConfig:
-    organization_id: int = -1
-    auth_provider: RpcAuthProvider | None = None
->>>>>>> b361b24a
+    auth_provider: Optional[RpcAuthProvider] = None
     has_api_key: bool = False
 
 
