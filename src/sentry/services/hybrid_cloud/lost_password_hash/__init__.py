import datetime
from abc import abstractmethod
from dataclasses import fields
from typing import cast

from sentry.models import LostPasswordHash
from sentry.services.hybrid_cloud import (
    InterfaceWithLifecycle,
    SiloDataInterface,
    silo_mode_delegation,
    stubbed,
)
from sentry.silo import SiloMode


class LostPasswordHashService(InterfaceWithLifecycle):
    # TODO: Denormalize this scim enabled flag onto organizations?
    # This is potentially a large list
    @abstractmethod
    def get_or_create(
        self,
        user_id: int,
    ) -> "RpcLostPasswordHash":
        """
        This method returns a valid RpcLostPasswordHash for a user
        :return:
        """
        pass

    @classmethod
    def serialize_lostpasswordhash(cls, lph: LostPasswordHash) -> "RpcLostPasswordHash":
        args = {
            field.name: getattr(lph, field.name)
            for field in fields(RpcLostPasswordHash)
            if hasattr(lph, field.name)
        }
        return RpcLostPasswordHash(**args)


<<<<<<< HEAD
class APILostPasswordHash(SiloDataInterface):
=======
@dataclass(frozen=True)
class RpcLostPasswordHash:
>>>>>>> b361b24a
    id: int = -1
    user_id: int = -1
    hash: str = ""
    date_added = datetime.datetime

    def get_absolute_url(self, mode: str = "recover") -> str:
        return cast(str, LostPasswordHash.get_lostpassword_url(self.user_id, self.hash, mode))


APILostPasswordHash = RpcLostPasswordHash


def impl_with_db() -> LostPasswordHashService:
    from sentry.services.hybrid_cloud.lost_password_hash.impl import DatabaseLostPasswordHashService

    return DatabaseLostPasswordHashService()


lost_password_hash_service: LostPasswordHashService = silo_mode_delegation(
    {
        SiloMode.MONOLITH: impl_with_db,
        SiloMode.REGION: stubbed(impl_with_db, SiloMode.CONTROL),
        SiloMode.CONTROL: impl_with_db,
    }
)<|MERGE_RESOLUTION|>--- conflicted
+++ resolved
@@ -37,12 +37,7 @@
         return RpcLostPasswordHash(**args)
 
 
-<<<<<<< HEAD
-class APILostPasswordHash(SiloDataInterface):
-=======
-@dataclass(frozen=True)
-class RpcLostPasswordHash:
->>>>>>> b361b24a
+class RpcLostPasswordHash(SiloDataInterface):
     id: int = -1
     user_id: int = -1
     hash: str = ""
