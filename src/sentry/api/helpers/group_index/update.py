--- conflicted
+++ resolved
@@ -94,8 +94,6 @@
     return Response(status=204)
 
 
-<<<<<<< HEAD
-=======
 def self_subscribe_and_assign_issue(
     acting_user: User | RpcUser | None, group: Group, self_assign_issue: str
 ) -> ActorTuple | None:
@@ -155,7 +153,6 @@
     return current_release_version
 
 
->>>>>>> 408fbd16
 def update_groups(
     request: Request,
     group_ids: Sequence[Group],
@@ -247,7 +244,6 @@
     res_type = None
     activity_type = None
     if status in ("resolved", "resolvedInNextRelease"):
-<<<<<<< HEAD
         handle_resolved_status(
             status,
             status_details,
@@ -260,291 +256,6 @@
             update_groups,
             is_bulk,
         )
-=======
-        res_status = None
-        if status == "resolvedInNextRelease" or status_details.get("inNextRelease"):
-            # TODO(jess): We may want to support this for multi project, but punting on it for now
-            if len(projects) > 1:
-                return Response(
-                    {"detail": "Cannot set resolved in next release for multiple projects."},
-                    status=400,
-                )
-            release = (
-                status_details.get("inNextRelease")
-                or Release.objects.filter(
-                    projects=projects[0], organization_id=projects[0].organization_id
-                )
-                .extra(select={"sort": "COALESCE(date_released, date_added)"})
-                .order_by("-sort")[0]
-            )
-            activity_type = ActivityType.SET_RESOLVED_IN_RELEASE.value
-            activity_data = {
-                # no version yet
-                "version": ""
-            }
-
-            serialized_user = user_service.serialize_many(
-                filter=dict(user_ids=[user.id]), as_user=user
-            )
-            new_status_details = {
-                "inNextRelease": True,
-            }
-            if serialized_user:
-                new_status_details["actor"] = serialized_user[0]
-            res_type = GroupResolution.Type.in_next_release
-            res_type_str = "in_next_release"
-            res_status = GroupResolution.Status.pending
-        elif status_details.get("inRelease"):
-            # TODO(jess): We could update validation to check if release
-            # applies to multiple projects, but I think we agreed to punt
-            # on this for now
-            if len(projects) > 1:
-                return Response(
-                    {"detail": "Cannot set resolved in release for multiple projects."}, status=400
-                )
-            release = status_details["inRelease"]
-            activity_type = ActivityType.SET_RESOLVED_IN_RELEASE.value
-            activity_data = {
-                # no version yet
-                "version": release.version
-            }
-
-            serialized_user = user_service.serialize_many(
-                filter=dict(user_ids=[user.id]), as_user=user
-            )
-            new_status_details = {
-                "inRelease": release.version,
-            }
-            if serialized_user:
-                new_status_details["actor"] = serialized_user[0]
-            res_type = GroupResolution.Type.in_release
-            res_type_str = "in_release"
-            res_status = GroupResolution.Status.resolved
-        elif status_details.get("inCommit"):
-            # TODO(jess): Same here, this is probably something we could do, but
-            # punting for now.
-            if len(projects) > 1:
-                return Response(
-                    {"detail": "Cannot set resolved in commit for multiple projects."}, status=400
-                )
-            commit = status_details["inCommit"]
-            activity_type = ActivityType.SET_RESOLVED_IN_COMMIT.value
-            activity_data = {"commit": commit.id}
-            serialized_user = user_service.serialize_many(
-                filter=dict(user_ids=[user.id]), as_user=user
-            )
-
-            new_status_details = {
-                "inCommit": serialize(commit, user),
-            }
-            if serialized_user:
-                new_status_details["actor"] = serialized_user[0]
-            res_type_str = "in_commit"
-        else:
-            res_type_str = "now"
-            activity_type = ActivityType.SET_RESOLVED.value
-            activity_data = {}
-            new_status_details = {}
-
-        now = timezone.now()
-        metrics.incr("group.resolved", instance=res_type_str, skip_internal=True)
-
-        # if we've specified a commit, let's see if its already been released
-        # this will allow us to associate the resolution to a release as if we
-        # were simply using 'inRelease' above
-        # Note: this is different than the way commit resolution works on deploy
-        # creation, as a given deploy is connected to an explicit release, and
-        # in this case we're simply choosing the most recent release which contains
-        # the commit.
-        if commit and not release:
-            # TODO(jess): If we support multiple projects for release / commit resolution,
-            # we need to update this to find the release for each project (we shouldn't assume
-            # it's the same)
-            try:
-                release = (
-                    Release.objects.filter(projects__in=projects, releasecommit__commit=commit)
-                    .extra(select={"sort": "COALESCE(date_released, date_added)"})
-                    .order_by("-sort")[0]
-                )
-                res_type = GroupResolution.Type.in_release
-                res_status = GroupResolution.Status.resolved
-            except IndexError:
-                release = None
-        for group in group_list:
-            with transaction.atomic():
-                resolution = None
-                created = None
-                if release:
-                    resolution_params = {
-                        "release": release,
-                        "type": res_type,
-                        "status": res_status,
-                        "actor_id": user.id if user.is_authenticated else None,
-                    }
-
-                    # We only set `current_release_version` if GroupResolution type is
-                    # in_next_release, because we need to store information about the latest/most
-                    # recent release that was associated with a group and that is required for
-                    # release comparisons (i.e. handling regressions)
-                    if res_type == GroupResolution.Type.in_next_release:
-                        # Check if semver versioning scheme is followed
-                        follows_semver = follows_semver_versioning_scheme(
-                            org_id=group.organization.id,
-                            project_id=group.project.id,
-                            release_version=release.version,
-                        )
-
-                        current_release_version = get_current_release_version_of_group(
-                            group=group, follows_semver=follows_semver
-                        )
-                        if current_release_version:
-                            resolution_params.update(
-                                {"current_release_version": current_release_version}
-                            )
-
-                            # Sets `current_release_version` for activity, since there is no point
-                            # waiting for when a new release is created i.e.
-                            # clear_expired_resolutions task to be run.
-                            # Activity should look like "... resolved in version
-                            # >current_release_version" in the UI
-                            if follows_semver:
-                                activity_data.update(
-                                    {"current_release_version": current_release_version}
-                                )
-
-                                # In semver projects, and thereby semver releases, we determine
-                                # resolutions by comparing against an expression rather than a
-                                # specific release (i.e. >current_release_version). Consequently,
-                                # at this point we can consider this GroupResolution as resolved
-                                # in release
-                                resolution_params.update(
-                                    {
-                                        "type": GroupResolution.Type.in_release,
-                                        "status": GroupResolution.Status.resolved,
-                                    }
-                                )
-                            else:
-                                # If we already know the `next` release in date based ordering
-                                # when clicking on `resolvedInNextRelease` because it is already
-                                # been released, there is no point in setting GroupResolution to
-                                # be of type in_next_release but rather in_release would suffice
-
-                                try:
-                                    # Get current release object from current_release_version
-                                    current_release_obj = Release.objects.get(
-                                        version=current_release_version,
-                                        organization_id=projects[0].organization_id,
-                                    )
-
-                                    date_order_q = Q(
-                                        date_added__gt=current_release_obj.date_added
-                                    ) | Q(
-                                        date_added=current_release_obj.date_added,
-                                        id__gt=current_release_obj.id,
-                                    )
-
-                                    # Find the next release after the current_release_version
-                                    # i.e. the release that resolves the issue
-                                    resolved_in_release = (
-                                        Release.objects.filter(
-                                            date_order_q,
-                                            projects=projects[0],
-                                            organization_id=projects[0].organization_id,
-                                        )
-                                        .extra(
-                                            select={"sort": "COALESCE(date_released, date_added)"}
-                                        )
-                                        .order_by("sort", "id")[:1]
-                                        .get()
-                                    )
-
-                                    # If we get here, we assume it exists and so we update
-                                    # GroupResolution and Activity
-                                    resolution_params.update(
-                                        {
-                                            "release": resolved_in_release,
-                                            "type": GroupResolution.Type.in_release,
-                                            "status": GroupResolution.Status.resolved,
-                                        }
-                                    )
-                                    activity_data.update({"version": resolved_in_release.version})
-                                except Release.DoesNotExist:
-                                    # If it gets here, it means we don't know the upcoming
-                                    # release yet because it does not exist, and so we should
-                                    # fall back to our current model
-                                    ...
-
-                    resolution, created = GroupResolution.objects.get_or_create(
-                        group=group, defaults=resolution_params
-                    )
-                    if not created:
-                        resolution.update(datetime=timezone.now(), **resolution_params)
-
-                if commit:
-                    GroupLink.objects.create(
-                        group_id=group.id,
-                        project_id=group.project_id,
-                        linked_type=GroupLink.LinkedType.commit,
-                        relationship=GroupLink.Relationship.resolves,
-                        linked_id=commit.id,
-                    )
-
-                affected = Group.objects.filter(id=group.id).update(
-                    status=GroupStatus.RESOLVED, resolved_at=now, substatus=None
-                )
-                if not resolution:
-                    created = affected
-
-                group.status = GroupStatus.RESOLVED
-                group.substatus = None
-                group.resolved_at = now
-                if affected:
-                    post_save.send(
-                        sender=Group,
-                        instance=group,
-                        created=False,
-                        update_fields=["resolved_at", "status", "substatus"],
-                    )
-                remove_group_from_inbox(
-                    group, action=GroupInboxRemoveAction.RESOLVED, user=acting_user
-                )
-                result["inbox"] = None
-
-                assigned_to = self_subscribe_and_assign_issue(acting_user, group, self_assign_issue)
-                if assigned_to is not None:
-                    result["assignedTo"] = assigned_to
-
-                if created:
-                    activity = Activity.objects.create(
-                        project=project_lookup[group.project_id],
-                        group=group,
-                        type=activity_type,
-                        user_id=acting_user.id,
-                        ident=resolution.id if resolution else None,
-                        data=activity_data,
-                    )
-                    record_group_history_from_activity_type(group, activity_type, actor=acting_user)
-
-                    # TODO(dcramer): we need a solution for activity rollups
-                    # before sending notifications on bulk changes
-                    if not is_bulk:
-                        activity.send_notification()
-
-            issue_resolved.send_robust(
-                organization_id=organization_id,
-                user=(acting_user or user),
-                group=group,
-                project=project_lookup[group.project_id],
-                resolution_type=res_type_str,
-                sender=update_groups,
-            )
-
-            kick_off_status_syncs.apply_async(
-                kwargs={"project_id": group.project_id, "group_id": group.id}
-            )
-
-        result.update({"status": "resolved", "statusDetails": new_status_details})
->>>>>>> 408fbd16
 
     elif status:
         new_status = STATUS_UPDATE_CHOICES[result["status"]]
