--- conflicted
+++ resolved
@@ -78,11 +78,7 @@
     }
 
 
-<<<<<<< HEAD
-def get_provider_defaults():
-=======
 def get_provider_defaults() -> list[ExternalProviderEnum]:
->>>>>>> 43b7d620
     # create the data structure outside the endpoint
     provider_defaults = []
     for key, value in NOTIFICATION_SETTING_DEFAULTS.items():
@@ -90,11 +86,7 @@
         # if the value is NOTIFICATION_SETTINGS_ALL_SOMETIMES then it means the provider
         # is on by default
         if value == NOTIFICATION_SETTINGS_ALL_SOMETIMES:
-<<<<<<< HEAD
-            provider_defaults.append(provider)
-=======
             provider_defaults.append(ExternalProviderEnum(provider))
->>>>>>> 43b7d620
     return provider_defaults
 
 
@@ -841,7 +833,6 @@
     return notification_settings
 
 
-<<<<<<< HEAD
 def get_setting_options_for_users(
     user_ids: Iterable[int],
     project: Project | None = None,
@@ -977,11 +968,6 @@
         recipient: The recipient of the notification settings (user or team).
         provider: The provider to check for.
     """
-=======
-def user_has_any_provider_settings(
-    recipient: RpcActor | Team | User, provider: ExternalProviderEnum
-) -> bool:
->>>>>>> 43b7d620
     settings = get_all_setting_providers(recipient)
     for setting in settings:
         if not setting.provider == provider.value:
@@ -993,12 +979,7 @@
     return False
 
 
-<<<<<<< HEAD
-PROVIDER_DEFAULTS = get_provider_defaults()
-TYPE_DEFAULTS = get_type_defaults()
-=======
 PROVIDER_DEFAULTS: list[ExternalProviderEnum] = get_provider_defaults()
 TYPE_DEFAULTS: Mapping[
     NotificationSettingEnum, NotificationSettingsOptionEnum
-] = get_type_defaults()
->>>>>>> 43b7d620
+] = get_type_defaults()