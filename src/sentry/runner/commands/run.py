from __future__ import annotations

import signal
import sys
from multiprocessing import cpu_count
from typing import Optional

import click

from sentry.bgtasks.api import managed_bgtasks
from sentry.ingest.types import ConsumerType
from sentry.issues.run import get_occurrences_ingest_consumer
from sentry.runner.decorators import configuration, log_options
from sentry.utils.kafka import run_processor_with_signals

DEFAULT_BLOCK_SIZE = int(32 * 1e6)


def _address_validate(
    ctx: click.Context, param: click.Parameter, value: str | None
) -> tuple[str | None, int | None]:
    if value is None:
        return (None, None)

    if ":" in value:
        host, port_s = value.split(":", 1)
        port: int | None = int(port_s)
    else:
        host = value
        port = None
    return host, port


class QueueSetType(click.ParamType):
    name = "text"

    def convert(self, value, param, ctx):
        if value is None:
            return None
        # Providing a compatibility with splitting
        # the `events` queue until multiple queues
        # without the need to explicitly add them.
        queues = set()
        for queue in value.split(","):
            if queue == "events":
                queues.add("events.preprocess_event")
                queues.add("events.process_event")
                queues.add("events.save_event")

                from sentry.runner.initializer import show_big_error

                show_big_error(
                    [
                        "DEPRECATED",
                        "`events` queue no longer exists.",
                        "Switch to using:",
                        "- events.preprocess_event",
                        "- events.process_event",
                        "- events.save_event",
                    ]
                )
            else:
                queues.add(queue)
        return frozenset(queues)


QueueSet = QueueSetType()


def kafka_options(
    consumer_group: str,
    allow_force_cluster: bool = True,
    include_batching_options: bool = False,
    default_max_batch_size: Optional[int] = None,
    default_max_batch_time_ms: Optional[int] = 1000,
):

    """
    Basic set of Kafka options for a consumer.
    """

    def inner(f):
        f = click.option(
            "--consumer-group",
            "group_id",
            default=consumer_group,
            help="Kafka consumer group for the consumer.",
        )(f)

        f = click.option(
            "--auto-offset-reset",
            "auto_offset_reset",
            default="latest",
            type=click.Choice(["earliest", "latest", "error"]),
            help="Position in the commit log topic to begin reading from when no prior offset has been recorded.",
        )(f)

        if include_batching_options:
            f = click.option(
                "--max-batch-size",
                "max_batch_size",
                default=default_max_batch_size,
                type=int,
                help="Maximum number of messages to batch before flushing.",
            )(f)

            f = click.option(
                "--max-batch-time-ms",
                "max_batch_time",
                default=default_max_batch_time_ms,
                type=int,
                help="Maximum time (in seconds) to wait before flushing a batch.",
            )(f)

        if allow_force_cluster:
            f = click.option(
                "--force-topic",
                "force_topic",
                default=None,
                type=str,
                help="Override the Kafka topic the consumer will read from.",
            )(f)

            f = click.option(
                "--force-cluster",
                "force_cluster",
                default=None,
                type=str,
                help="Kafka cluster ID of the overridden topic. Configure clusters via KAFKA_CLUSTERS in server settings.",
            )(f)

        return f

    return inner


def strict_offset_reset_option():
    return click.option(
        "--strict-offset-reset/--no-strict-offset-reset",
        default=True,
        help=(
            "--strict-offset-reset, the default, means that the kafka consumer "
            "still errors in case the offset is out of range.\n\n"
            "--no-strict-offset-reset will use the auto offset reset even in that case. "
            "This is useful in development, but not desirable in production since expired "
            "offsets mean data-loss.\n\n"
            "Most consumers that do not have this option at all default to 'Not Strict'."
        ),
    )


@click.group()
def run():
    "Run a service."


@run.command()
@click.option(
    "--bind",
    "-b",
    default=None,
    help="Bind address.",
    metavar="ADDRESS",
    callback=_address_validate,
)
@click.option(
    "--workers", "-w", default=0, help="The number of worker processes for handling requests."
)
@click.option("--upgrade", default=False, is_flag=True, help="Upgrade before starting.")
@click.option(
    "--with-lock", default=False, is_flag=True, help="Use a lock if performing an upgrade."
)
@click.option(
    "--noinput", default=False, is_flag=True, help="Do not prompt the user for input of any kind."
)
@log_options()
@configuration
def web(bind, workers, upgrade, with_lock, noinput):
    "Run web service."
    if upgrade:
        click.echo("Performing upgrade before service startup...")
        from sentry.runner import call_command

        try:
            call_command(
                "sentry.runner.commands.upgrade.upgrade",
                verbosity=0,
                noinput=noinput,
                lock=with_lock,
            )
        except click.ClickException:
            if with_lock:
                click.echo("!! Upgrade currently running from another process, skipping.", err=True)
            else:
                raise

    with managed_bgtasks(role="web"):
        from sentry.services.http import SentryHTTPServer

        SentryHTTPServer(host=bind[0], port=bind[1], workers=workers).run()


@run.command()
@click.option(
    "--bind",
    "-b",
    default=None,
    help="Bind address.",
    metavar="ADDRESS",
    callback=_address_validate,
)
@click.option("--upgrade", default=False, is_flag=True, help="Upgrade before starting.")
@click.option(
    "--noinput", default=False, is_flag=True, help="Do not prompt the user for input of any kind."
)
@configuration
def smtp(bind, upgrade, noinput):
    "Run inbound email service."
    if upgrade:
        click.echo("Performing upgrade before service startup...")
        from sentry.runner import call_command

        call_command("sentry.runner.commands.upgrade.upgrade", verbosity=0, noinput=noinput)

    from sentry.services.smtp import SentrySMTPServer

    with managed_bgtasks(role="smtp"):
        SentrySMTPServer(host=bind[0], port=bind[1]).run()


def run_worker(**options):
    """
    This is the inner function to actually start worker.
    """
    from django.conf import settings

    if settings.CELERY_ALWAYS_EAGER:
        raise click.ClickException(
            "Disable CELERY_ALWAYS_EAGER in your settings file to spawn workers."
        )

    # These options are no longer used, but keeping around
    # for backwards compatibility
    for o in "without_gossip", "without_mingle", "without_heartbeat":
        options.pop(o, None)

    from sentry.celery import app

    with managed_bgtasks(role="worker"):
        worker = app.Worker(
            # NOTE: without_mingle breaks everything,
            # we can't get rid of this. Intentionally kept
            # here as a warning. Jobs will not process.
            # without_mingle=True,
            without_gossip=True,
            without_heartbeat=True,
            pool_cls="processes",
            **options,
        )
        worker.start()
        try:
            sys.exit(worker.exitcode)
        except AttributeError:
            # `worker.exitcode` was added in a newer version of Celery:
            # https://github.com/celery/celery/commit/dc28e8a5
            # so this is an attempt to be forward compatible
            pass


@run.command()
@click.option(
    "--hostname",
    "-n",
    help=(
        "Set custom hostname, e.g. 'w1.%h'. Expands: %h" "(hostname), %n (name) and %d, (domain)."
    ),
)
@click.option(
    "--queues",
    "-Q",
    type=QueueSet,
    help=(
        "List of queues to enable for this worker, separated by "
        "comma. By default all configured queues are enabled. "
        "Example: -Q video,image"
    ),
)
@click.option("--exclude-queues", "-X", type=QueueSet)
@click.option(
    "--concurrency",
    "-c",
    default=cpu_count(),
    help=(
        "Number of child processes processing the queue. The "
        "default is the number of CPUs available on your "
        "system."
    ),
)
@click.option(
    "--logfile", "-f", help=("Path to log file. If no logfile is specified, stderr is used.")
)
@click.option("--quiet", "-q", is_flag=True, default=False)
@click.option("--no-color", is_flag=True, default=False)
@click.option("--autoreload", is_flag=True, default=False, help="Enable autoreloading.")
@click.option("--without-gossip", is_flag=True, default=False)
@click.option("--without-mingle", is_flag=True, default=False)
@click.option("--without-heartbeat", is_flag=True, default=False)
@click.option("--max-tasks-per-child", default=10000)
@click.option("--ignore-unknown-queues", is_flag=True, default=False)
@log_options()
@configuration
def worker(ignore_unknown_queues, **options):
    """Run background worker instance and autoreload if necessary."""

    from sentry.celery import app

    known_queues = frozenset(c_queue.name for c_queue in app.conf.CELERY_QUEUES)

    if options["queues"] is not None:
        if not options["queues"].issubset(known_queues):
            unknown_queues = options["queues"] - known_queues
            message = "Following queues are not found: %s" % ",".join(sorted(unknown_queues))
            if ignore_unknown_queues:
                options["queues"] -= unknown_queues
                click.echo(message)
            else:
                raise click.ClickException(message)

    if options["exclude_queues"] is not None:
        if not options["exclude_queues"].issubset(known_queues):
            unknown_queues = options["exclude_queues"] - known_queues
            message = "Following queues cannot be excluded as they don't exist: %s" % ",".join(
                sorted(unknown_queues)
            )
            if ignore_unknown_queues:
                options["exclude_queues"] -= unknown_queues
                click.echo(message)
            else:
                raise click.ClickException(message)

    if options["autoreload"]:
        from django.utils import autoreload

        autoreload.run_with_reloader(run_worker, **options)
    else:
        run_worker(**options)


@run.command()
@click.option(
    "--pidfile",
    help=(
        "Optional file used to store the process pid. The "
        "program will not start if this file already exists and "
        "the pid is still alive."
    ),
)
@click.option(
    "--logfile", "-f", help=("Path to log file. If no logfile is specified, stderr is used.")
)
@click.option("--quiet", "-q", is_flag=True, default=False)
@click.option("--no-color", is_flag=True, default=False)
@click.option("--autoreload", is_flag=True, default=False, help="Enable autoreloading.")
@click.option("--without-gossip", is_flag=True, default=False)
@click.option("--without-mingle", is_flag=True, default=False)
@click.option("--without-heartbeat", is_flag=True, default=False)
@log_options()
@configuration
def cron(**options):
    "Run periodic task dispatcher."
    from django.conf import settings

    if settings.CELERY_ALWAYS_EAGER:
        raise click.ClickException(
            "Disable CELERY_ALWAYS_EAGER in your settings file to spawn workers."
        )

    from sentry.celery import app

    with managed_bgtasks(role="cron"):
        app.Beat(
            # without_gossip=True,
            # without_mingle=True,
            # without_heartbeat=True,
            **options
        ).run()


@run.command("post-process-forwarder")
@kafka_options("snuba-post-processor", allow_force_cluster=False)
@strict_offset_reset_option()
@click.option(
    "--topic",
    type=str,
    help="Main topic with messages for post processing",
)
@click.option(
    "--commit-log-topic",
    default="snuba-commit-log",
    help="Topic that the Snuba writer is publishing its committed offsets to.",
)
@click.option(
    "--synchronize-commit-group",
    default="snuba-consumers",
    help="Consumer group that the Snuba writer is committing its offset as.",
)
@click.option(
    "--concurrency",
    default=5,
    type=int,
    help="Thread pool size for post process worker.",
)
@click.option(
    "--entity",
    type=click.Choice(["errors", "transactions", "search_issues"]),
    help="The type of entity to process (errors, transactions, search_issues).",
)
@log_options()
@configuration
def post_process_forwarder(**options):
    from sentry import eventstream
    from sentry.eventstream.base import ForwarderNotRequired

    try:
        # TODO(markus): convert to use run_processor_with_signals -- can't yet because there's a custom shutdown handler
        eventstream.backend.run_post_process_forwarder(
            entity=options["entity"],
            consumer_group=options["group_id"],
            topic=options["topic"],
            commit_log_topic=options["commit_log_topic"],
            synchronize_commit_group=options["synchronize_commit_group"],
            concurrency=options["concurrency"],
            initial_offset_reset=options["auto_offset_reset"],
            strict_offset_reset=options["strict_offset_reset"],
        )
    except ForwarderNotRequired:
        sys.stdout.write(
            "The configured event stream backend does not need a forwarder "
            "process to enqueue post-process tasks. Exiting...\n"
        )
        return


@run.command("query-subscription-consumer")
@click.option(
    "--group",
    default="query-subscription-consumer",
    help="Consumer group to track query subscription offsets. ",
)
@click.option("--topic", default=None, help="Topic to get subscription updates from.")
@click.option(
    "--initial-offset-reset",
    default="latest",
    type=click.Choice(["earliest", "latest"]),
    help="Position in the commit log topic to begin reading from when no prior offset has been recorded.",
)
@click.option(
    "--force-offset-reset",
    default=None,
    type=click.Choice(["earliest", "latest"]),
    help="Force subscriptions to start from a particular offset",
)
@kafka_options(
    "query-subscription-consumer",
    include_batching_options=True,
    allow_force_cluster=False,
    default_max_batch_size=100,
)
@click.option(
    "--processes",
    default=1,
    type=int,
)
@click.option("--input-block-size", type=int, default=DEFAULT_BLOCK_SIZE)
@click.option("--output-block-size", type=int, default=DEFAULT_BLOCK_SIZE)
@strict_offset_reset_option()
@log_options()
@configuration
def query_subscription_consumer(**options):
    from sentry.consumers import print_deprecation_warning
    from sentry.snuba.query_subscriptions.constants import (
        dataset_to_logical_topic,
        topic_to_dataset,
    )
    from sentry.snuba.query_subscriptions.run import get_query_subscription_consumer

    dataset = topic_to_dataset[options["topic"]]
    logical_topic = dataset_to_logical_topic[dataset]
    # name of new consumer == name of logical topic
    print_deprecation_warning(logical_topic, options["group_id"])

    subscriber = get_query_subscription_consumer(
        topic=options["topic"],
        group_id=options["group"],
        strict_offset_reset=options["strict_offset_reset"],
        initial_offset_reset=options["initial_offset_reset"],
        max_batch_size=options["max_batch_size"],
        # Our batcher expects the time in seconds
        max_batch_time=int(options["max_batch_time"] / 1000),
        num_processes=options["processes"],
        input_block_size=options["input_block_size"],
        output_block_size=options["output_block_size"],
        multi_proc=True,
    )
    run_processor_with_signals(subscriber)


@run.command("ingest-consumer")
@log_options()
@click.option(
    "consumer_type",
    "--consumer-type",
    required=True,
    help="Specify which type of consumer to create",
    type=click.Choice(ConsumerType.all()),
)
@kafka_options("ingest-consumer", include_batching_options=True, default_max_batch_size=100)
@strict_offset_reset_option()
@configuration
@click.option(
    "--processes",
    "num_processes",
    default=1,
    type=int,
)
@click.option("--input-block-size", type=int, default=DEFAULT_BLOCK_SIZE)
@click.option("--output-block-size", type=int, default=DEFAULT_BLOCK_SIZE)
def ingest_consumer(consumer_type, **options):
    """
    Runs an "ingest consumer" task.

    The "ingest consumer" tasks read events from a kafka topic (coming from Relay) and schedules
    process event celery tasks for them
    """
    from sentry.consumers import print_deprecation_warning

    print_deprecation_warning(f"ingest-{consumer_type}", options["group_id"])

    from arroyo import configure_metrics

    from sentry.ingest.consumer_v2.factory import get_ingest_consumer
    from sentry.utils import metrics
    from sentry.utils.arroyo import MetricsWrapper

    configure_metrics(MetricsWrapper(metrics.backend, name=f"ingest_{consumer_type}"))

    options["max_batch_time"] = options["max_batch_time"] / 1000
    consumer = get_ingest_consumer(consumer_type, **options)
    run_processor_with_signals(consumer)


@run.command("occurrences-ingest-consumer")
@kafka_options(
    "occurrence-consumer",
    include_batching_options=True,
    allow_force_cluster=False,
    default_max_batch_size=20,
)
@strict_offset_reset_option()
@configuration
@click.option(
    "--processes",
    "num_processes",
    default=1,
    type=int,
)
@click.option("--input-block-size", type=int, default=DEFAULT_BLOCK_SIZE)
@click.option("--output-block-size", type=int, default=DEFAULT_BLOCK_SIZE)
def occurrences_ingest_consumer(**options):
    from sentry.consumers import print_deprecation_warning

    print_deprecation_warning("ingest-occurrences", options["group_id"])
    from django.conf import settings

    from sentry.utils import metrics

    consumer_type = settings.KAFKA_INGEST_OCCURRENCES

    # Our batcher expects the time in seconds
    options["max_batch_time"] = int(options["max_batch_time"] / 1000)

    with metrics.global_tags(ingest_consumer_types=consumer_type, _all_threads=True):
        consumer = get_occurrences_ingest_consumer(consumer_type, **options)
        run_processor_with_signals(consumer)


@run.command("ingest-metrics-parallel-consumer")
@log_options()
@kafka_options("ingest-metrics-consumer", allow_force_cluster=False)
@strict_offset_reset_option()
@configuration
@click.option(
    "--processes",
    default=1,
    type=int,
)
@click.option("--input-block-size", type=int, default=DEFAULT_BLOCK_SIZE)
@click.option("--output-block-size", type=int, default=DEFAULT_BLOCK_SIZE)
@click.option("--ingest-profile", required=True)
@click.option("--indexer-db", default="postgres")
@click.option("max_msg_batch_size", "--max-msg-batch-size", type=int, default=50)
@click.option("max_msg_batch_time", "--max-msg-batch-time-ms", type=int, default=10000)
@click.option("max_parallel_batch_size", "--max-parallel-batch-size", type=int, default=50)
@click.option("max_parallel_batch_time", "--max-parallel-batch-time-ms", type=int, default=10000)
def metrics_parallel_consumer(**options):
<<<<<<< HEAD
    from sentry.sentry_metrics.configuration import (
        IndexerStorage,
        MetricPathKey,
        get_ingest_config,
        initialize_global_consumer_state,
    )
    from sentry.sentry_metrics.consumers.indexer.parallel import get_parallel_metrics_consumer

    use_case = MetricPathKey(options.pop("ingest_profile"))
    db_backend = IndexerStorage(options.pop("indexer_db"))
    ingest_config = get_ingest_config(use_case, db_backend)
    slicing_router = get_slicing_router(ingest_config)
=======
    from sentry.sentry_metrics.consumers.indexer.parallel import get_parallel_metrics_consumer

    streamer = get_parallel_metrics_consumer(**options)
>>>>>>> 1994858a

    from arroyo import configure_metrics

    from sentry.utils.arroyo import MetricsWrapper
    from sentry.utils.metrics import backend

    metrics_wrapper = MetricsWrapper(backend, name="sentry_metrics.indexer")
    configure_metrics(metrics_wrapper)

    run_processor_with_signals(streamer)


@run.command("billing-metrics-consumer")
@log_options()
@kafka_options("billing-metrics-consumer")
@strict_offset_reset_option()
@configuration
def metrics_billing_consumer(**options):
    from sentry.consumers import print_deprecation_warning

    print_deprecation_warning("billing-metrics-consumer", options["group_id"])
    from sentry.ingest.billing_metrics_consumer import get_metrics_billing_consumer

    consumer = get_metrics_billing_consumer(**options)
    run_processor_with_signals(consumer)


@run.command("ingest-profiles")
@log_options()
@click.option("--topic", default="profiles", help="Topic to get profiles data from.")
@kafka_options("ingest-profiles")
@strict_offset_reset_option()
@configuration
def profiles_consumer(**options):
    from sentry.consumers import print_deprecation_warning

    print_deprecation_warning("ingest-profiles", options["group_id"])
    from sentry.profiles.consumers import get_profiles_process_consumer

    consumer = get_profiles_process_consumer(**options)
    run_processor_with_signals(consumer)


@run.command("consumer")
@log_options()
@click.argument(
    "consumer_name",
)
@click.argument("consumer_args", nargs=-1)
@click.option(
    "--topic",
    type=str,
    help="Which physical topic to use for this consumer. This can be a topic name that is not specified in settings. The logical topic is still hardcoded in sentry.consumers.",
)
@click.option(
    "--cluster", type=str, help="Which cluster definition from settings to use for this consumer."
)
@click.option(
    "--consumer-group",
    "group_id",
    required=True,
    help="Kafka consumer group for the consumer.",
)
@click.option(
    "--auto-offset-reset",
    "auto_offset_reset",
    default="latest",
    type=click.Choice(["earliest", "latest", "error"]),
    help="Position in the commit log topic to begin reading from when no prior offset has been recorded.",
)
@click.option("--join-timeout", type=float, help="Join timeout in seconds.", default=None)
@strict_offset_reset_option()
@configuration
def basic_consumer(consumer_name, consumer_args, topic, **options):
    """
    Launch a "new-style" consumer based on its "consumer name".

    Example:

        sentry run consumer ingest-profiles --consumer-group ingest-profiles

    runs the ingest-profiles consumer with the consumer group ingest-profiles.

    Consumers are defined in 'sentry.consumers'. Each consumer can take
    additional CLI options. Those can be passed after '--':

        sentry run consumer ingest-occurrences --consumer-group occurrence-consumer -- --processes 1

    Consumer-specific arguments can be viewed with:

        sentry run consumer ingest-occurrences --consumer-group occurrence-consumer -- --help
    """
    from sentry.consumers import get_stream_processor
    from sentry.metrics.middleware import add_global_tags
    from sentry.utils.arroyo import initialize_arroyo_main

    add_global_tags(kafka_topic=topic, consumer_group=options["group_id"])
    initialize_arroyo_main()

    processor = get_stream_processor(consumer_name, consumer_args, topic=topic, **options)
    run_processor_with_signals(processor)


@run.command("dev-consumer")
@click.argument("consumer_names", nargs=-1)
@log_options()
@configuration
def dev_consumer(consumer_names):
    """
    Launch multiple "new-style" consumers in the same thread.

    This does the same thing as 'sentry run consumer', but is not configurable,
    hardcodes consumer groups and is highly imperformant.
    """

    from sentry.consumers import get_stream_processor
    from sentry.utils.arroyo import initialize_arroyo_main

    initialize_arroyo_main()

    processors = [
        get_stream_processor(
            consumer_name,
            [],
            topic=None,
            cluster=None,
            group_id="sentry-consumer",
            auto_offset_reset="latest",
            strict_offset_reset=False,
            join_timeout=None,
        )
        for consumer_name in consumer_names
    ]

    def handler(signum, frame):
        for processor in processors:
            processor.signal_shutdown()

    signal.signal(signal.SIGINT, handler)
    signal.signal(signal.SIGTERM, handler)

    while True:
        for processor in processors:
            processor._run_once()


@run.command("ingest-replay-recordings")
@log_options()
@configuration
@kafka_options("ingest-replay-recordings")
@click.option(
    "--topic", default="ingest-replay-recordings", help="Topic to get replay recording data from"
)
def replays_recordings_consumer(**options):
    from sentry.consumers import print_deprecation_warning

    print_deprecation_warning("ingest-replay-recordings", options["group_id"])
    from sentry.replays.consumers import get_replays_recordings_consumer

    consumer = get_replays_recordings_consumer(**options)
    run_processor_with_signals(consumer)


@run.command("ingest-monitors")
@log_options()
@click.option("--topic", default="ingest-monitors", help="Topic to get monitor check-in data from.")
@kafka_options("ingest-monitors")
@strict_offset_reset_option()
@configuration
def monitors_consumer(**options):
    from sentry.consumers import print_deprecation_warning

    print_deprecation_warning("ingest-monitors", options["group_id"])
    from sentry.monitors.consumers import get_monitor_check_ins_consumer

    consumer = get_monitor_check_ins_consumer(**options)
    run_processor_with_signals(consumer)


@run.command("indexer-last-seen-updater")
@log_options()
@configuration
@kafka_options(
    "indexer-last-seen-updater-consumer",
    allow_force_cluster=False,
    include_batching_options=True,
    default_max_batch_size=100,
)
@strict_offset_reset_option()
@click.option("--ingest-profile", required=True)
@click.option("--indexer-db", default="postgres")
def last_seen_updater(**options):
    from sentry.sentry_metrics.configuration import IndexerStorage, MetricPathKey, get_ingest_config
    from sentry.sentry_metrics.consumers.last_seen_updater import get_last_seen_updater
    from sentry.utils.metrics import global_tags

    ingest_config = get_ingest_config(
        MetricPathKey(options.pop("ingest_profile")), IndexerStorage(options.pop("indexer_db"))
    )

    consumer = get_last_seen_updater(ingest_config=ingest_config, **options)

    with global_tags(_all_threads=True, pipeline=ingest_config.internal_metrics_tag):
        run_processor_with_signals(consumer)


@run.command("backpressure-monitor")
@log_options()
@configuration
def backpressure_monitor():
    from sentry.processing.backpressure.rabbitmq import run_queue_stats_updater

    run_queue_stats_updater()<|MERGE_RESOLUTION|>--- conflicted
+++ resolved
@@ -603,24 +603,9 @@
 @click.option("max_parallel_batch_size", "--max-parallel-batch-size", type=int, default=50)
 @click.option("max_parallel_batch_time", "--max-parallel-batch-time-ms", type=int, default=10000)
 def metrics_parallel_consumer(**options):
-<<<<<<< HEAD
-    from sentry.sentry_metrics.configuration import (
-        IndexerStorage,
-        MetricPathKey,
-        get_ingest_config,
-        initialize_global_consumer_state,
-    )
     from sentry.sentry_metrics.consumers.indexer.parallel import get_parallel_metrics_consumer
 
-    use_case = MetricPathKey(options.pop("ingest_profile"))
-    db_backend = IndexerStorage(options.pop("indexer_db"))
-    ingest_config = get_ingest_config(use_case, db_backend)
-    slicing_router = get_slicing_router(ingest_config)
-=======
-    from sentry.sentry_metrics.consumers.indexer.parallel import get_parallel_metrics_consumer
-
     streamer = get_parallel_metrics_consumer(**options)
->>>>>>> 1994858a
 
     from arroyo import configure_metrics
 
