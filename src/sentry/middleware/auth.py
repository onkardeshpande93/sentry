from __future__ import annotations

from typing import Any

from django.contrib.auth import get_user as auth_get_user
from django.contrib.auth.models import AnonymousUser
from django.utils.deprecation import MiddlewareMixin
from django.utils.functional import SimpleLazyObject
from rest_framework.authentication import get_authorization_header
from rest_framework.exceptions import AuthenticationFailed
from rest_framework.request import Request

from sentry.api.authentication import (
    ApiKeyAuthentication,
    OrgAuthTokenAuthentication,
    TokenAuthentication,
)
from sentry.models import UserIP
from sentry.services.hybrid_cloud.auth import auth_service, authentication_request_from
from sentry.silo import SiloMode
from sentry.utils.auth import AuthUserPasswordExpired, logger
from sentry.utils.linksign import process_signature


def get_user(request):
    if not hasattr(request, "_cached_user"):
        user = auth_get_user(request)
        # If the user bound to this request matches a real user,
        # we need to validate the session's nonce. This nonce is
        # to make sure that the session is valid for effectively the
        # current "version" of the user. When security related
        # actions take place, this nonce will rotate causing a
        # mismatch here forcing the session to be logged out and
        # requiring re-validation.
        if user.is_authenticated and not user.is_sentry_app:
            # We only need to check the nonce if there is a nonce
            # currently set on the User. By default, the value will
            # be None until the first action has been taken, at
            # which point, a nonce will always be required.
            if user.session_nonce and request.session.get("_nonce", "") != user.session_nonce:
                # If the nonces don't match, this session is anonymous.
                logger.info(
                    "user.auth.invalid-nonce",
                    extra={"ip_address": request.META["REMOTE_ADDR"], "user_id": user.id},
                )
                user = AnonymousUser()
            else:
<<<<<<< HEAD
                if SiloMode.CONTROL.is_available():
                    UserIP.log(user, request.META["REMOTE_ADDR"])
=======
                UserIP.log(user, request.META["REMOTE_ADDR"])
>>>>>>> ad32e662
        request._cached_user = user
    return request._cached_user


class AuthenticationMiddleware(MiddlewareMixin):
    @property
    def impl(self) -> Any:
        if SiloMode.CONTROL.is_available():
            return RequestAuthenticationMiddleware(self.get_response)
        return HybridCloudAuthenticationMiddleware(self.get_response)

    def process_request(self, request: Request):
        return self.impl.process_request(request)

    def process_exception(self, request: Request, exception):
        return self.impl.process_exception(request, exception)


class RequestAuthenticationMiddleware(MiddlewareMixin):
    def process_request(self, request: Request):
        request.user_from_signed_request = False

        # If there is a valid signature on the request we override the
        # user with the user contained within the signature.
        user = process_signature(request)
        auth = get_authorization_header(request).split()

        if user is not None:
            request.user = user
            request.user_from_signed_request = True
            return

        if auth:
            for authenticator_class in [
                TokenAuthentication,
                OrgAuthTokenAuthentication,
                ApiKeyAuthentication,
            ]:
                authenticator = authenticator_class()
                if not authenticator.accepts_auth(auth):
                    continue
                try:
                    result = authenticator.authenticate(request)
                except AuthenticationFailed:
                    result = None
                if result:
                    request.user, request.auth = result
                else:
                    # default to anonymous user and use IP ratelimit
                    request.user = SimpleLazyObject(lambda: get_user(request))
                return

        # default to anonymous user and use IP ratelimit
        request.user = SimpleLazyObject(lambda: get_user(request))

    def process_exception(self, request: Request, exception):
        if isinstance(exception, AuthUserPasswordExpired):
            from sentry.web.frontend.accounts import expired

            return expired(request, exception.user)


class HybridCloudAuthenticationMiddleware(MiddlewareMixin):
    def process_request(self, request: Request):
        from sentry.web.frontend.accounts import expired

        auth_result = auth_service.authenticate(request=authentication_request_from(request))
        request.user_from_signed_request = auth_result.user_from_signed_request

        # Simulate accessing attributes on the session to trigger side effects related to doing so.
        for attr in auth_result.accessed:
            request.session[attr]

        if auth_result.auth is not None:
            request.auth = auth_result.auth
        if auth_result.expired:
            return expired(request, auth_result.user)
        elif auth_result.user is not None:
            request.user = auth_result.user
            UserIP.log(auth_result.user, request.META["REMOTE_ADDR"])
        else:
            request.user = AnonymousUser()

    def process_exception(self, request: Request, exception: Exception):
        pass<|MERGE_RESOLUTION|>--- conflicted
+++ resolved
@@ -45,12 +45,7 @@
                 )
                 user = AnonymousUser()
             else:
-<<<<<<< HEAD
-                if SiloMode.CONTROL.is_available():
-                    UserIP.log(user, request.META["REMOTE_ADDR"])
-=======
                 UserIP.log(user, request.META["REMOTE_ADDR"])
->>>>>>> ad32e662
         request._cached_user = user
     return request._cached_user
 
